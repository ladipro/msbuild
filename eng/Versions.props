<?xml version="1.0" encoding="utf-8"?>
<!-- Copyright (c) .NET Foundation and contributors. All rights reserved. Licensed under the MIT license. See License.txt in the project root for full license information. -->
<Project>
  <PropertyGroup>
<<<<<<< HEAD
    <VersionPrefix>16.11.0</VersionPrefix>
=======
    <VersionPrefix>16.10.2</VersionPrefix><DotNetFinalVersionKind>release</DotNetFinalVersionKind>
>>>>>>> 857e5a73
    <AssemblyVersion>15.1.0.0</AssemblyVersion>
    <PreReleaseVersionLabel>preview</PreReleaseVersionLabel>
    <DotNetUseShippingVersions>true</DotNetUseShippingVersions>
    <!-- Workaround for https://github.com/dotnet/roslyn/issues/35793 -->
    <SemanticVersioningV1>true</SemanticVersioningV1>
    <MicroBuildPluginsSwixBuildVersion>1.0.672</MicroBuildPluginsSwixBuildVersion>
    <MonoBuild Condition="'$(Configuration)' == 'Debug-MONO' or '$(Configuration)' == 'Release-MONO'">true</MonoBuild>
  </PropertyGroup>
  <!-- Repo Toolset Features -->
  <PropertyGroup Condition="'$(MonoBuild)' != 'true'">
    <UsingToolIbcOptimization>true</UsingToolIbcOptimization>
    <UsingToolMicrosoftNetCompilers>true</UsingToolMicrosoftNetCompilers><!-- Force a specific compiler version because record changes cause genapi output to flip-flop -->
    <UsingToolVisualStudioIbcTraining>true</UsingToolVisualStudioIbcTraining>
    <UsingToolSymbolUploader>true</UsingToolSymbolUploader>
    <UsingToolVSSDK>true</UsingToolVSSDK>
    <!-- Override Arcade's default VSSDK version with one that supports client enablement.
         Can be removed after Arcade moves up. -->
    <MicrosoftVSSDKBuildToolsVersion>16.7.13</MicrosoftVSSDKBuildToolsVersion>
  </PropertyGroup>
  <!-- Toolset Dependencies -->
  <PropertyGroup>
    <!-- DotNetCliVersion MUST match the dotnet version in global.json.
         Otherwise, this version of dotnet will not be installed and the build will error out. -->
    <DotNetCliVersion>5.0.102</DotNetCliVersion>
    <MicrosoftNetCompilersToolsetVersion>3.9.0-2.20574.26</MicrosoftNetCompilersToolsetVersion>
    <NuGetBuildTasksVersion>5.9.1-rc.8</NuGetBuildTasksVersion>
  </PropertyGroup>
  <Target Name="OverrideArcadeFileVersion" AfterTargets="_InitializeAssemblyVersion">
    <!-- See https://github.com/dotnet/arcade/issues/3386

         Arcade doesn't support this directly; AutoGenerateAssemblyVersion
         set to false means that FileVersion=$(AssemblyVersion), but that's
         not ok for MSBuild because we have a fixed AssemblyVersion for
         compat (15.1.0.0), but varied FileVersion, which is user-visible
         via $(MSBuildVersion) and msbuild -version.

         So: we want this to match the NuGet package version and also the
         AssemblyInformationalVersion. Jump through hoops to do so.
         -->
    <PropertyGroup>
      <FileVersion>$(VersionPrefix).$(FileVersion.Split('.')[3])</FileVersion>
    </PropertyGroup>
  </Target>
</Project><|MERGE_RESOLUTION|>--- conflicted
+++ resolved
@@ -2,11 +2,7 @@
 <!-- Copyright (c) .NET Foundation and contributors. All rights reserved. Licensed under the MIT license. See License.txt in the project root for full license information. -->
 <Project>
   <PropertyGroup>
-<<<<<<< HEAD
     <VersionPrefix>16.11.0</VersionPrefix>
-=======
-    <VersionPrefix>16.10.2</VersionPrefix><DotNetFinalVersionKind>release</DotNetFinalVersionKind>
->>>>>>> 857e5a73
     <AssemblyVersion>15.1.0.0</AssemblyVersion>
     <PreReleaseVersionLabel>preview</PreReleaseVersionLabel>
     <DotNetUseShippingVersions>true</DotNetUseShippingVersions>
@@ -18,7 +14,7 @@
   <!-- Repo Toolset Features -->
   <PropertyGroup Condition="'$(MonoBuild)' != 'true'">
     <UsingToolIbcOptimization>true</UsingToolIbcOptimization>
-    <UsingToolMicrosoftNetCompilers>true</UsingToolMicrosoftNetCompilers><!-- Force a specific compiler version because record changes cause genapi output to flip-flop -->
+    <UsingToolMicrosoftNetCompilers>true</UsingToolMicrosoftNetCompilers>    <!-- Force a specific compiler version because record changes cause genapi output to flip-flop -->
     <UsingToolVisualStudioIbcTraining>true</UsingToolVisualStudioIbcTraining>
     <UsingToolSymbolUploader>true</UsingToolSymbolUploader>
     <UsingToolVSSDK>true</UsingToolVSSDK>
