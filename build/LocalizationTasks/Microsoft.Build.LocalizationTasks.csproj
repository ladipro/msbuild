--- conflicted
+++ resolved
@@ -18,12 +18,8 @@
     <Reference Include="System.Text.RegularExpressions" />
     <Reference Include="Microsoft.Build.Framework, Version=14.0.0.0, Culture=neutral, PublicKeyToken=b03f5f7f11d50a3a" />
     <Reference Include="Microsoft.Build.Utilities.Core, Version=14.0.0.0, Culture=neutral, PublicKeyToken=b03f5f7f11d50a3a" />
-<<<<<<< HEAD
-=======
-    <Reference Include="fmdev.XliffParser" />
     <Reference Include="System.Xml" />
     <Reference Include="System.Xml.Linq" />
->>>>>>> 1abf3fc2
   </ItemGroup>
   <Import Project="..\dir.targets" />
 </Project>