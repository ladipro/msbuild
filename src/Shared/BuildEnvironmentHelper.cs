﻿// Copyright (c) Microsoft. All rights reserved.
// Licensed under the MIT license. See LICENSE file in the project root for full license information.

using System;
using System.Diagnostics;
using System.IO;
using System.Linq;
using System.Collections.Generic;

namespace Microsoft.Build.Shared
{
    internal class BuildEnvironmentHelper
    {
        // Since this class is added as 'link' to shared source in multiple projects,
        // MSBuildConstants.CurrentVisualStudioVersion is not available in all of them.
        private const string CurrentVisualStudioVersion = "15.0";

        // MSBuildConstants.CurrentToolsVersion
        private const string CurrentToolsVersion = "15.0";

        // Duplicated in InternalErrorException.cs. Update both when changing.
        private static readonly string[] s_testRunners =
        {
            "XUNIT", "NUNIT", "MSTEST", "VSTEST", "TASKRUNNER",
            "VSTESTHOST", "QTAGENT32", "CONCURRENT", "RESHARPER", "MDHOST", "TE.PROCESSHOST"
        };

        /// <summary>
        /// Name of the Visual Studio (and Blend) process.
        /// </summary>
        private static readonly string[] s_visualStudioProcess = {"DEVENV", "BLEND"};

        /// <summary>
        /// Name of the MSBuild process(es)
        /// </summary>
        private static readonly string[] s_msBuildProcess = {"MSBUILD"};

        /// <summary>
        /// Gets the cached Build Environment instance.
        /// </summary>
        public static BuildEnvironment Instance
        {
            get
            {
                try
                {
                    return BuildEnvironmentHelperSingleton.s_instance;
                }
                catch (TypeInitializationException e)
                {
                    if (e.InnerException != null)
                    {
                        // Throw the error that caused the TypeInitializationException.
                        // (likely InvalidOperationException)
                        throw e.InnerException;
                    }

                    throw;
                }
            }
        }

        /// <summary>
        /// Find the location of MSBuild.exe based on the current environment.
        /// </summary>
        /// <returns>Build environment.</returns>
        private static BuildEnvironment Initialize()
        {
            // Get the executable we are running
            var processNameCommandLine = s_getProcessFromCommandLine();
            var processNameCurrentProcess = s_getProcessFromRunningProcess();
            var executingAssembly = s_getExecutingAssmblyPath();
            var currentDirectory = s_getCurrentDirectory();
            var appContextBaseDirectory = s_getAppContextBaseDirectory();


            // Check if our current process name is in the list of own test runners
            var runningTests = IsProcessInList(processNameCommandLine, s_testRunners) ||
                               IsProcessInList(processNameCurrentProcess, s_testRunners);

            // Check to see if we're running inside of Visual Studio
            bool runningInVisualStudio;
            var visualStudioPath = GetVisualStudioPath(out runningInVisualStudio);

            var possibleLocations = new Func<BuildEnvironment>[]
            {
                // Check explicit %MSBUILD_EXE_PATH% environment variable.
                () => TryFromEnvironmentVariable(runningTests, runningInVisualStudio, visualStudioPath),

                // See if we're running from MSBuild.exe
                () => TryFromCurrentProcess(processNameCommandLine, runningTests, runningInVisualStudio, visualStudioPath),
                () => TryFromCurrentProcess(processNameCurrentProcess, runningTests, runningInVisualStudio, visualStudioPath),

                // Try from our current executing assembly (e.g. path to Microsoft.Build.dll)
                () => TryFromFolder(Path.GetDirectoryName(executingAssembly), runningTests, runningInVisualStudio, visualStudioPath),

                // Try based on the Visual Studio Root
                ()=> TryFromVisualStudioRoot(visualStudioPath, runningTests, runningInVisualStudio),

#if !CLR2COMPATIBILITY // Assemblies compiled against anything older than .NET 4.0 won't have a System.AppContext
                // Try the base directory that the assembly resolver uses to probe for assemblies.
                // Under certain scenarios the assemblies are loaded from spurious locations like the NuGet package cache
                // but the toolset files are copied to the app's directory via "contentFiles".
                () => TryFromFolder(appContextBaseDirectory, runningTests, runningInVisualStudio, visualStudioPath),
#endif

                // Try from the current directory
                () => TryFromFolder(currentDirectory, runningTests, runningInVisualStudio, visualStudioPath),
            };

            foreach (var location in possibleLocations)
            {
                var env = location();
                if (env != null)
                    return env;
            }

            ErrorUtilities.ThrowInvalidOperation("Shared.CanNotFindValidMSBuildLocation");
            return null; // Not reachable
        }

        private static BuildEnvironment TryFromVisualStudioRoot(string visualStudioPath, bool runningTests, bool runningInVisualStudio)
        {
            if (string.IsNullOrEmpty(visualStudioPath)) return null;

            var msbuildFromVisualStudioRoot = FileUtilities.CombinePaths(visualStudioPath, "MSBuild", CurrentToolsVersion, "Bin");
            return TryFromFolder(msbuildFromVisualStudioRoot, runningTests, runningInVisualStudio, visualStudioPath);
        }

        private static BuildEnvironment TryFromCurrentProcess(string runningProcess, bool runningTests, bool runningInVisualStudio, string visualStudioPath)
        {
            // No need to check the current process if we know we're running in VS or a test harness
            if (runningTests || runningInVisualStudio) return null;
            if (!IsProcessInList(runningProcess, s_msBuildProcess)) return null;

            return IsValidMSBuildPath(runningProcess)
                ? new BuildEnvironment(runningProcess, runningTests, runningInVisualStudio, visualStudioPath)
                : null;
        }

        private static BuildEnvironment TryFromEnvironmentVariable(bool runningTests, bool runningInVisualStudio, string visualStudioPath)
        {
            var msBuildExePath = Environment.GetEnvironmentVariable("MSBUILD_EXE_PATH");

            return IsValidMSBuildPath(msBuildExePath)
                ? new BuildEnvironment(msBuildExePath, runningTests, runningInVisualStudio, visualStudioPath)
                : null;
        }

        private static BuildEnvironment TryFromFolder(string folder, bool runningTests, bool runningInVisualStudio, string visualStudioPath)
        {
            if (string.IsNullOrEmpty(folder)) return null;

            var msBuildPath = Path.Combine(folder, "MSBuild.exe");

            return IsValidMSBuildPath(msBuildPath)
                ? new BuildEnvironment(msBuildPath, runningTests, runningInVisualStudio, visualStudioPath)
                : null;
        }

        /// <summary>
        /// Determine whether the given path is considered to be an acceptable path to MSBuild.
        /// </summary>
        /// <remarks>
        /// If we are running in an orphaned way (i.e. running from Microsoft.Build.dll in someone else's process),
        /// that folder will not be sufficient as a build tools folder (e.g. we can't launch MSBuild.exe from that
        /// location). At minimum, it must have MSBuild.exe and MSBuild.exe.config.
        /// </remarks>
        /// <param name="path">Full path to MSBuild.exe</param>
        /// <returns>True when the path to MSBuild is valid.</returns>
        private static bool IsValidMSBuildPath(string path)
        {
            bool msbuildExeExists = !string.IsNullOrEmpty(path) &&
                    Path.GetFileName(path).Equals("MSBuild.exe", StringComparison.OrdinalIgnoreCase) &&
                    File.Exists(path);
#if FEATURE_SYSTEM_CONFIGURATION
            // If we can read toolsets out of msbuild.exe.config, we must
            // try to do so.
            return msbuildExeExists &&
                   File.Exists($"{path}.config");
#else
            // On .NET Core, we can't read the contents of msbuild.exe.config,
            // so it doesn't matter if it exists.
            return msbuildExeExists;
#endif
        }

        /// <summary>
        /// Look for Visual Studio
        /// </summary>
        /// <param name="runningInVisualStudio">True if running in Visual Studio</param>
        /// <returns>Path to Visual Studio install root.</returns>
        private static string GetVisualStudioPath(out bool runningInVisualStudio)
        {
            var processNameCommandLine = s_getProcessFromCommandLine();
            var processNameCurrentProcess = s_getProcessFromRunningProcess();

            // Check to see if we're running inside of Visual Studio
            runningInVisualStudio = IsProcessInList(processNameCommandLine, s_visualStudioProcess) ||
                                    IsProcessInList(processNameCurrentProcess, s_visualStudioProcess);

            // Define the order in which we will look for Visual Studio. Stop when the first instance
            // is found.
            var possibleLocations = new Func<string>[]
            {
                () => TryGetVsFromProcess(processNameCommandLine),
                () => TryGetVsFromProcess(processNameCurrentProcess),
                () => TryGetVsFromEnvironment(),
                () => TryGetVsFromInstalled(),
                () => TryGetVsFromMSBuildLocation(processNameCommandLine),
                () => TryGetVsFromMSBuildLocation(processNameCurrentProcess)
            };

            return possibleLocations.Select(location => location()).FirstOrDefault(path => !string.IsNullOrEmpty(path));
        }

        private static string TryGetVsFromProcess(string process)
        {
            // Check to see if we're running inside of Visual Studio
            // This assumes running from VS\Common7\IDE\<process>.exe.
            return IsProcessInList(process, s_visualStudioProcess)
                ? FileUtilities.GetFolderAbove(process, 3)
                : null;
        }

        private static string TryGetVsFromEnvironment()
        {
            // VSInstallDir is set from the Developer Command Prompt
            var vsInstallDir = Environment.GetEnvironmentVariable("VSINSTALLDIR");
            var vsVersion = Environment.GetEnvironmentVariable("VisualStudioVersion");

            if (!string.IsNullOrEmpty(vsInstallDir) &&
                !string.IsNullOrEmpty(vsVersion) &&
                vsVersion == CurrentVisualStudioVersion &&
                Directory.Exists(vsInstallDir))
            {
                return vsInstallDir;
            }

            return null;
        }

        private static string TryGetVsFromInstalled()
        {
            var instances = s_getVisualStudioInstances();
            Version v = new Version(CurrentVisualStudioVersion);

            // Get the first instance of Visual Studio that matches our Major/Minor compatible version
            return instances.FirstOrDefault(
                i => i.Version.Major == v.Major && i.Version.Minor == v.Minor && Directory.Exists(i.Path))?.Path;
        }

        private static string TryGetVsFromMSBuildLocation(string process)
        {
            // Check assuming we're running in VS\MSBuild\15.0\Bin\MSBuild.exe

            if (IsProcessInList(process, s_msBuildProcess))
            {
                var vsPath = FileUtilities.GetFolderAbove(process, 4);
                var devEnv = FileUtilities.CombinePaths(vsPath, "Common7", "IDE", "devenv.exe");

                // Make sure VS is actually there before we suggest this root.
                if (File.Exists(devEnv))
                {
                    return vsPath;
                }

                // VS\MSBuild\15.0\Bin\amd64\MSBuild.exe
                var vsPath64 = FileUtilities.GetFolderAbove(process, 5);
                var devEnv64 = FileUtilities.CombinePaths(vsPath64, "Common7", "IDE", "devenv.exe");

                // Make sure VS is actually there before we suggest this root.
                if (File.Exists(devEnv64))
                {
                    return vsPath64;
                }
            }


            return null;
        }

        /// <summary>
        /// Returns true if processName appears in the processList
        /// </summary>
        /// <param name="processName">Name of the process</param>
        /// <param name="processList">List of processes to check</param>
        /// <returns></returns>
        private static bool IsProcessInList(string processName, string[] processList)
        {
            return processList.Any(s => Path.GetFileNameWithoutExtension(processName)?.IndexOf(s, StringComparison.OrdinalIgnoreCase) >= 0);
        }

        private static string GetProcessFromCommandLine()
        {
#if FEATURE_GET_COMMANDLINE
            return Environment.GetCommandLineArgs()[0];
#else
            return null;
#endif
        }

        private static string GetProcessFromRunningProcess()
        {
            return Process.GetCurrentProcess().MainModule.FileName;
        }

        private static string GetExecutingAssmblyPath()
        {
            return FileUtilities.ExecutingAssemblyPath;
        }

        private static string GetCurrentDirectory()
        {
            return Directory.GetCurrentDirectory();
        }

        private static string GetAppContextBaseDirectory()
        {
#if !CLR2COMPATIBILITY // Assemblies compiled against anything older than .NET 4.0 won't have a System.AppContext
            return AppContext.BaseDirectory;
#else
            return null;
#endif
        }

        /// <summary>
        /// Resets the current singleton instance (for testing).
        /// </summary>
        internal static void ResetInstance_ForUnitTestsOnly(Func<string> getProcessFromCommandLine = null,
            Func<string> getProcessFromRunningProcess = null, Func<string> getExecutingAssmblyPath = null,
<<<<<<< HEAD
            Func<string> getCurrentDirectory = null, Func<string> getAppContextBaseDirectory = null)
=======
            Func<string> getCurrentDirectory = null,
            Func<IEnumerable<VisualStudioInstance>> getVisualStudioInstances = null)
>>>>>>> 68b96728
        {
            s_getProcessFromCommandLine = getProcessFromCommandLine ?? GetProcessFromCommandLine;
            s_getProcessFromRunningProcess = getProcessFromRunningProcess ?? GetProcessFromRunningProcess;
            s_getExecutingAssmblyPath = getExecutingAssmblyPath ?? GetExecutingAssmblyPath;
            s_getCurrentDirectory = getCurrentDirectory ?? GetCurrentDirectory;
<<<<<<< HEAD
            s_getAppContextBaseDirectory = getAppContextBaseDirectory ?? GetAppContextBaseDirectory;
=======
            s_getVisualStudioInstances = getVisualStudioInstances ?? VisualStudioLocationHelper.GetInstances;
>>>>>>> 68b96728

            BuildEnvironmentHelperSingleton.s_instance = Initialize();
        }

        private static Func<string> s_getProcessFromCommandLine = GetProcessFromRunningProcess;
        private static Func<string> s_getProcessFromRunningProcess = GetProcessFromRunningProcess;
        private static Func<string> s_getExecutingAssmblyPath = GetExecutingAssmblyPath;
        private static Func<string> s_getCurrentDirectory = GetCurrentDirectory;
<<<<<<< HEAD
        private static Func<string> s_getAppContextBaseDirectory = GetAppContextBaseDirectory;
=======
        private static Func<IEnumerable<VisualStudioInstance>> s_getVisualStudioInstances = VisualStudioLocationHelper.GetInstances;
>>>>>>> 68b96728

        private static class BuildEnvironmentHelperSingleton
        {
            // Explicit static constructor to tell C# compiler
            // not to mark type as beforefieldinit
            static BuildEnvironmentHelperSingleton()
            { }

            public static BuildEnvironment s_instance = Initialize();
        }
    }

    /// <summary>
    /// Defines the current environment for build tools.
    /// </summary>
    internal class BuildEnvironment
    {
        public BuildEnvironment(string processNameCommandLine, bool runningTests, bool runningInVisualStudio, string visualStudioPath)
        {
            RunningTests = runningTests;
            RunningInVisualStudio = runningInVisualStudio;

            CurrentMSBuildExePath = processNameCommandLine;
            CurrentMSBuildToolsDirectory = Path.GetDirectoryName(processNameCommandLine);
            CurrentMSBuildConfigurationFile = string.Concat(processNameCommandLine, ".config");

            VisualStudioInstallRootDirectory = visualStudioPath;

            var isAmd64 = FileUtilities.EnsureNoTrailingSlash(CurrentMSBuildToolsDirectory)
                .EndsWith("amd64", StringComparison.OrdinalIgnoreCase);

            if (isAmd64)
            {
                MSBuildToolsDirectory32 = FileUtilities.GetFolderAbove(CurrentMSBuildToolsDirectory);
                MSBuildToolsDirectory64 = CurrentMSBuildToolsDirectory;
            }
            else
            {
                MSBuildToolsDirectory32 = CurrentMSBuildToolsDirectory;
                MSBuildToolsDirectory64 = Path.Combine(CurrentMSBuildToolsDirectory, "amd64");
            }
        }

        /// <summary>
        /// Gets the flag that indicates if we are running in a test harness.
        /// </summary>
        internal bool RunningTests { get; private set; }

        /// <summary>
        /// Returns true when the entry point application is Visual Studio.
        /// </summary>
        internal bool RunningInVisualStudio { get; }

        /// <summary>
        /// Path to the MSBuild 32-bit tools directory.
        /// </summary>
        internal string MSBuildToolsDirectory32 { get; }

        /// <summary>
        /// Path to the MSBuild 64-bit (AMD64) tools directory.
        /// </summary>
        internal string MSBuildToolsDirectory64 { get; private set; }

        /// <summary>
        /// Full path to the current MSBuild configuration file.
        /// </summary>
        internal string CurrentMSBuildConfigurationFile { get; private set; }

        /// <summary>
        /// Full path to current MSBuild.exe.
        /// <remarks>
        /// This path is likely not the current running process. We may be inside
        /// Visual Studio or a test harness. In that case this will point to the
        /// version of MSBuild found to be associated with the current environment.
        /// </remarks>
        /// </summary>
        internal string CurrentMSBuildExePath { get; private set; }

        /// <summary>
        /// Full path to the current MSBuild tools directory. This will be 32-bit unless
        /// we're executing from the 'AMD64' folder.
        /// </summary>
        internal string CurrentMSBuildToolsDirectory { get; }

        /// <summary>
        /// Path to the root Visual Studio install directory
        /// (e.g. 'c:\Program Files (x86)\Microsoft Visual Studio 15.0')
        /// </summary>
        internal string VisualStudioInstallRootDirectory { get; private set; }
    }
}<|MERGE_RESOLUTION|>--- conflicted
+++ resolved
@@ -329,22 +329,15 @@
         /// </summary>
         internal static void ResetInstance_ForUnitTestsOnly(Func<string> getProcessFromCommandLine = null,
             Func<string> getProcessFromRunningProcess = null, Func<string> getExecutingAssmblyPath = null,
-<<<<<<< HEAD
-            Func<string> getCurrentDirectory = null, Func<string> getAppContextBaseDirectory = null)
-=======
-            Func<string> getCurrentDirectory = null,
+            Func<string> getCurrentDirectory = null, Func<string> getAppContextBaseDirectory = null,
             Func<IEnumerable<VisualStudioInstance>> getVisualStudioInstances = null)
->>>>>>> 68b96728
         {
             s_getProcessFromCommandLine = getProcessFromCommandLine ?? GetProcessFromCommandLine;
             s_getProcessFromRunningProcess = getProcessFromRunningProcess ?? GetProcessFromRunningProcess;
             s_getExecutingAssmblyPath = getExecutingAssmblyPath ?? GetExecutingAssmblyPath;
             s_getCurrentDirectory = getCurrentDirectory ?? GetCurrentDirectory;
-<<<<<<< HEAD
+            s_getVisualStudioInstances = getVisualStudioInstances ?? VisualStudioLocationHelper.GetInstances;
             s_getAppContextBaseDirectory = getAppContextBaseDirectory ?? GetAppContextBaseDirectory;
-=======
-            s_getVisualStudioInstances = getVisualStudioInstances ?? VisualStudioLocationHelper.GetInstances;
->>>>>>> 68b96728
 
             BuildEnvironmentHelperSingleton.s_instance = Initialize();
         }
@@ -353,11 +346,8 @@
         private static Func<string> s_getProcessFromRunningProcess = GetProcessFromRunningProcess;
         private static Func<string> s_getExecutingAssmblyPath = GetExecutingAssmblyPath;
         private static Func<string> s_getCurrentDirectory = GetCurrentDirectory;
-<<<<<<< HEAD
         private static Func<string> s_getAppContextBaseDirectory = GetAppContextBaseDirectory;
-=======
         private static Func<IEnumerable<VisualStudioInstance>> s_getVisualStudioInstances = VisualStudioLocationHelper.GetInstances;
->>>>>>> 68b96728
 
         private static class BuildEnvironmentHelperSingleton
         {
