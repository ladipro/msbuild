--- conflicted
+++ resolved
@@ -264,19 +264,16 @@
     </ProjectReference>
   </ItemGroup>
   <ItemGroup>
-<<<<<<< HEAD
+    <FilesToSign Include="$(OutDir)\$(AssemblyName)$(TargetExt)">
+      <Authenticode>Microsoft</Authenticode>
+      <StrongName>StrongName</StrongName>
+    </FilesToSign>
+  </ItemGroup>
+  <ItemGroup>
     <None Include="project.json" />
   </ItemGroup>
    <!--
   <Import Project="$([MSBuild]::GetDirectoryNameOfFileAbove($(MSBuildThisFileDirectory), dir.targets))\dir.targets" Condition="!$(Configuration.EndsWith('MONO'))"/>
   -->
   <Import Project="..\dir.targets"/>
-=======
-    <FilesToSign Include="$(OutDir)\$(AssemblyName)$(TargetExt)">
-      <Authenticode>Microsoft</Authenticode>
-      <StrongName>StrongName</StrongName>
-    </FilesToSign>
-  </ItemGroup>
-  <Import Project="$([MSBuild]::GetDirectoryNameOfFileAbove($(MSBuildThisFileDirectory), dir.targets))\dir.targets" />
->>>>>>> 82f27879
 </Project>