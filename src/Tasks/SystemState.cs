// Copyright (c) Microsoft. All rights reserved.
// Licensed under the MIT license. See LICENSE file in the project root for full license information.

using System;
using System.Collections.Concurrent;
using System.Collections.Generic;
using System.Diagnostics;
using System.Diagnostics.CodeAnalysis;
using System.IO;
using System.Linq;
using System.Runtime.Versioning;
using Microsoft.Build.BackEnd;
using Microsoft.Build.Framework;
using Microsoft.Build.Shared;
using Microsoft.Build.Tasks.AssemblyDependency;
using Microsoft.Build.Utilities;

namespace Microsoft.Build.Tasks
{
    /// <summary>
    /// Class is used to cache system state.
    /// </summary>
    internal sealed class SystemState : StateFileBase, ITranslatable
    {
        /// <summary>
        /// Cache at the SystemState instance level. Has the same contents as <see cref="instanceLocalFileStateCache"/>.
        /// It acts as a flag to enforce that an entry has been checked for staleness only once.
        /// </summary>
        private Dictionary<string, FileState> upToDateLocalFileStateCache = new Dictionary<string, FileState>(StringComparer.OrdinalIgnoreCase);

        /// <summary>
        /// Cache at the SystemState instance level. It is serialized and reused between instances.
        /// </summary>
        internal Dictionary<string, FileState> instanceLocalFileStateCache = new Dictionary<string, FileState>(StringComparer.OrdinalIgnoreCase);

        /// <summary>
        /// LastModified information is purely instance-local. It doesn't make sense to
        /// cache this for long periods of time since there's no way (without actually 
        /// calling File.GetLastWriteTimeUtc) to tell whether the cache is out-of-date.
        /// </summary>
        private Dictionary<string, DateTime> instanceLocalLastModifiedCache = new Dictionary<string, DateTime>(StringComparer.OrdinalIgnoreCase);

        /// <summary>
        /// DirectoryExists information is purely instance-local. It doesn't make sense to
        /// cache this for long periods of time since there's no way (without actually 
        /// calling Directory.Exists) to tell whether the cache is out-of-date.
        /// </summary>
        private Dictionary<string, bool> instanceLocalDirectoryExists = new Dictionary<string, bool>(StringComparer.OrdinalIgnoreCase);

        /// <summary>
        /// GetDirectories information is also purely instance-local. This information
        /// is only considered good for the lifetime of the task (or whatever) that owns 
        /// this instance.
        /// </summary>
        private Dictionary<string, string[]> instanceLocalDirectories = new Dictionary<string, string[]>(StringComparer.OrdinalIgnoreCase);

        /// <summary>
        /// Additional level of caching kept at the process level.
        /// </summary>
        private static ConcurrentDictionary<string, FileState> s_processWideFileStateCache = new ConcurrentDictionary<string, FileState>(StringComparer.OrdinalIgnoreCase);

        /// <summary>
        /// XML tables of installed assemblies.
        /// </summary>
        private RedistList redistList;

        /// <summary>
        /// True if the contents have changed.
        /// </summary>
        private bool isDirty;

        /// <summary>
        /// Delegate used internally.
        /// </summary>
        private GetLastWriteTime getLastWriteTime;

        /// <summary>
        /// Cached delegate.
        /// </summary>
        private GetAssemblyName getAssemblyName;

        /// <summary>
        /// Cached delegate.
        /// </summary>
        private GetAssemblyMetadata getAssemblyMetadata;

        /// <summary>
        /// Cached delegate.
        /// </summary>
        private DirectoryExists directoryExists;

        /// <summary>
        /// Cached delegate.
        /// </summary>
        private GetDirectories getDirectories;

        /// <summary>
        /// Cached delegate
        /// </summary>
        private GetAssemblyRuntimeVersion getAssemblyRuntimeVersion;

        /// <summary>
        /// Class that holds the current file state.
        /// </summary>
        internal sealed class FileState : ITranslatable
        {
            /// <summary>
            /// The last modified time for this file.
            /// </summary>
            private DateTime lastModified;

            /// <summary>
            /// The fusion name of this file.
            /// </summary>
            private AssemblyNameExtension assemblyName;

            /// <summary>
            /// The assemblies that this file depends on.
            /// </summary>
            internal AssemblyNameExtension[] dependencies;

            /// <summary>
            /// The scatter files associated with this assembly.
            /// </summary>
            internal string[] scatterFiles;

            /// <summary>
            /// FrameworkName the file was built against
            /// </summary>
            internal FrameworkName frameworkName;

            /// <summary>
            /// The CLR runtime version for the assembly.
            /// </summary>
            internal string runtimeVersion;

            /// <summary>
            /// Default construct.
            /// </summary>
            internal FileState(DateTime lastModified)
            {
                this.lastModified = lastModified;
            }

            /// <summary>
            /// Ctor for translator deserialization
            /// </summary>
            internal FileState(ITranslator translator)
            {
                Translate(translator);
            }

            /// <summary>
            /// Reads/writes this class
            /// </summary>
            public void Translate(ITranslator translator)
            {
                ErrorUtilities.VerifyThrowArgumentNull(translator, nameof(translator));

                translator.Translate(ref lastModified);
                translator.Translate(ref assemblyName,
                    (ITranslator t) => new AssemblyNameExtension(t));
                translator.TranslateArray(ref dependencies,
                    (ITranslator t) => new AssemblyNameExtension(t));
                translator.Translate(ref scatterFiles);
                translator.Translate(ref runtimeVersion);
                translator.Translate(ref frameworkName);
            }

            /// <summary>
            /// Gets the last modified date.
            /// </summary>
            /// <value></value>
            internal DateTime LastModified
            {
                get { return lastModified; }
            }

            /// <summary>
            /// Get or set the assemblyName.
            /// </summary>
            /// <value></value>
            internal AssemblyNameExtension Assembly
            {
                get { return assemblyName; }
                set { assemblyName = value; }
            }

            /// <summary>
            /// Get or set the runtimeVersion
            /// </summary>
            /// <value></value>
            internal string RuntimeVersion
            {
                get { return runtimeVersion; }
                set { runtimeVersion = value; }
            }

            /// <summary>
            /// Get or set the framework name the file was built against
            /// </summary>
            [SuppressMessage("Microsoft.Performance", "CA1811:AvoidUncalledPrivateCode", Justification = "Could be used in other assemblies")]
            internal FrameworkName FrameworkNameAttribute
            {
                get { return frameworkName; }
                set { frameworkName = value; }
            }
        }

        /// <summary>
        /// Construct.
        /// </summary>
        public SystemState()
        {
        }

        public SystemState(ITranslator translator)
        {
            Translate(translator);
        }

        /// <summary>
        /// Set the target framework paths.
        /// This is used to optimize IO in the case of files requested from one
        /// of the FX folders.
        /// </summary>
        /// <param name="installedAssemblyTableInfos">List of Assembly Table Info.</param>
        internal void SetInstalledAssemblyInformation
        (
            AssemblyTableInfo[] installedAssemblyTableInfos
        )
        {
            redistList = RedistList.GetRedistList(installedAssemblyTableInfos);
        }

        /// <summary>
<<<<<<< HEAD
        /// Writes the contents of this object out to the specified file.
        /// TODO: once all derived classes from StateFileBase adopt new serialization, we shall consider to mode this into base class
        /// </summary>
        internal void SerializeCacheByTranslator(string stateFile, TaskLoggingHelper log)
        {
            try
            {
                if (!string.IsNullOrEmpty(stateFile))
                {
                    if (FileSystems.Default.FileExists(stateFile))
                    {
                        File.Delete(stateFile);
                    }

                    using var s = new FileStream(stateFile, FileMode.CreateNew);
                    var translator = BinaryTranslator.GetWriteTranslator(s);

                    // write file signature
                    translator.Writer.Write(TranslateContractSignature);
                    translator.Writer.Write(TranslateContractVersion);

                    Translate(translator);
                    isDirty = false;
                }
            }
            catch (Exception e) when (!ExceptionHandling.NotExpectedSerializationException(e))
            {
                // Not being able to serialize the cache is not an error, but we let the user know anyway.
                // Don't want to hold up processing just because we couldn't read the file.
                log.LogWarningWithCodeFromResources("General.CouldNotWriteStateFile", stateFile, e.Message);
            }
        }

        /// <summary>
        /// Read the contents of this object out to the specified file.
        /// TODO: once all classes derived from StateFileBase adopt the new serialization, we should consider moving this into the base class
        /// </summary>
        internal static SystemState DeserializeCacheByTranslator(string stateFile, TaskLoggingHelper log)
        {
            // First, we read the cache from disk if one exists, or if one does not exist, we create one.
            try
            {
                if (!string.IsNullOrEmpty(stateFile) && FileSystems.Default.FileExists(stateFile))
                {
                    using FileStream s = File.OpenRead(stateFile);
                    var translator = BinaryTranslator.GetReadTranslator(s, buffer:null); // TODO: shared buffering?

                    // verify file signature
                    var contractSignature = translator.Reader.ReadBytes(TranslateContractSignature.Length);
                    var contractVersion = translator.Reader.ReadByte();

                    if (!contractSignature.SequenceEqual(TranslateContractSignature) || contractVersion != TranslateContractVersion)
                    {
                        log.LogMessageFromResources("General.CouldNotReadStateFileMessage", stateFile, log.FormatResourceString("General.IncompatibleStateFileType"));
                        return null;
                    }

                    SystemState systemState = new SystemState();
                    systemState.Translate(translator);
                    systemState.isDirty = false;

                    return systemState;
                }
            }
            catch (Exception e) when (!ExceptionHandling.IsCriticalException(e))
            {
                // The deserialization process seems like it can throw just about 
                // any exception imaginable.  Catch them all here.
                // Not being able to deserialize the cache is not an error, but we let the user know anyway.
                // Don't want to hold up processing just because we couldn't read the file.
                log.LogMessageFromResources("General.CouldNotReadStateFileMessage", stateFile, e.Message);
            }

            return null;
        }

        /// <summary>
=======
>>>>>>> 9d419252
        /// Reads/writes this class.
        /// Used for serialization and deserialization of this class persistent cache.
        /// </summary>
        public override void Translate(ITranslator translator)
        {
            if (instanceLocalFileStateCache is null)
                throw new NullReferenceException(nameof(instanceLocalFileStateCache));

            translator.TranslateDictionary(
                ref instanceLocalFileStateCache,
                StringComparer.OrdinalIgnoreCase,
                (ITranslator t) => new FileState(t));

            // IsDirty should be false for either direction. Either this cache was brought
            // up-to-date with the on-disk cache or vice versa. Either way, they agree.
            IsDirty = false;
        }

        /// <summary>
        /// Flag that indicates
        /// </summary>
        /// <value></value>
        internal bool IsDirty
        {
            get { return isDirty; }
            set { isDirty = value; }
        }

        /// <summary>
        /// Set the GetLastWriteTime delegate.
        /// </summary>
        /// <param name="getLastWriteTimeValue">Delegate used to get the last write time.</param>
        internal void SetGetLastWriteTime(GetLastWriteTime getLastWriteTimeValue)
        {
            getLastWriteTime = getLastWriteTimeValue;
        }

        /// <summary>
        /// Cache the results of a GetAssemblyName delegate. 
        /// </summary>
        /// <param name="getAssemblyNameValue">The delegate.</param>
        /// <returns>Cached version of the delegate.</returns>
        internal GetAssemblyName CacheDelegate(GetAssemblyName getAssemblyNameValue)
        {
            getAssemblyName = getAssemblyNameValue;
            return GetAssemblyName;
        }

        /// <summary>
        /// Cache the results of a GetAssemblyMetadata delegate. 
        /// </summary>
        /// <param name="getAssemblyMetadataValue">The delegate.</param>
        /// <returns>Cached version of the delegate.</returns>
        internal GetAssemblyMetadata CacheDelegate(GetAssemblyMetadata getAssemblyMetadataValue)
        {
            getAssemblyMetadata = getAssemblyMetadataValue;
            return GetAssemblyMetadata;
        }

        /// <summary>
        /// Cache the results of a FileExists delegate. 
        /// </summary>
        /// <returns>Cached version of the delegate.</returns>
        internal FileExists CacheDelegate()
        {
            return FileExists;
        }

        public DirectoryExists CacheDelegate(DirectoryExists directoryExistsValue)
        {
            directoryExists = directoryExistsValue;
            return DirectoryExists;
        }

        /// <summary>
        /// Cache the results of a GetDirectories delegate. 
        /// </summary>
        /// <param name="getDirectoriesValue">The delegate.</param>
        /// <returns>Cached version of the delegate.</returns>
        internal GetDirectories CacheDelegate(GetDirectories getDirectoriesValue)
        {
            getDirectories = getDirectoriesValue;
            return GetDirectories;
        }

        /// <summary>
        /// Cache the results of a GetAssemblyRuntimeVersion delegate. 
        /// </summary>
        /// <param name="getAssemblyRuntimeVersion">The delegate.</param>
        /// <returns>Cached version of the delegate.</returns>
        internal GetAssemblyRuntimeVersion CacheDelegate(GetAssemblyRuntimeVersion getAssemblyRuntimeVersion)
        {
            this.getAssemblyRuntimeVersion = getAssemblyRuntimeVersion;
            return GetRuntimeVersion;
        }

        private FileState GetFileState(string path)
        {
            // Looking up an assembly to get its metadata can be expensive for projects that reference large amounts
            // of assemblies. To avoid that expense, we remember and serialize this information betweeen runs in
            // XXXResolveAssemblyReferencesInput.cache files in the intermediate directory and also store it in an
            // process-wide cache to share between successive builds.
            //
            // To determine if this information is up-to-date, we use the last modified date of the assembly, however,
            // as calls to GetLastWriteTime can add up over hundreds and hundreds of files, we only check for
            // invalidation once per assembly per ResolveAssemblyReference session.

            upToDateLocalFileStateCache.TryGetValue(path, out FileState state);
            if (state == null)
            {   // We haven't seen this file this ResolveAssemblyReference session
                state = ComputeFileStateFromCachesAndDisk(path);
                upToDateLocalFileStateCache[path] = state;
            }

            return state;
        }

        private FileState ComputeFileStateFromCachesAndDisk(string path)
        {
            DateTime lastModified = GetAndCacheLastModified(path);
            bool isCachedInInstance = instanceLocalFileStateCache.TryGetValue(path, out FileState cachedInstanceFileState);
            bool isCachedInProcess = s_processWideFileStateCache.TryGetValue(path, out FileState cachedProcessFileState);
            
            bool isInstanceFileStateUpToDate = isCachedInInstance && lastModified == cachedInstanceFileState.LastModified;
            bool isProcessFileStateUpToDate = isCachedInProcess && lastModified == cachedProcessFileState.LastModified;

            // If the process-wide cache contains an up-to-date FileState, always use it
            if (isProcessFileStateUpToDate)
            {
                // If a FileState already exists in this instance cache due to deserialization, remove it;
                // another instance has taken responsibility for serialization, and keeping this would
                // result in multiple instances serializing the same data to disk
                if (isCachedInInstance)
                {
                    instanceLocalFileStateCache.Remove(path);
                    isDirty = true;
                }

                return cachedProcessFileState;
            }
            // If the process-wide FileState is missing or out-of-date, this instance owns serialization;
            // sync the process-wide cache and signal other instances to avoid data duplication
            if (isInstanceFileStateUpToDate)
            {
                return s_processWideFileStateCache[path] = cachedInstanceFileState;
            }

            // If no up-to-date FileState exists at this point, create one and take ownership
            return InitializeFileState(path, lastModified);
        }

        private DateTime GetAndCacheLastModified(string path)
        {
            if (!instanceLocalLastModifiedCache.TryGetValue(path, out DateTime lastModified))
            {
                lastModified = getLastWriteTime(path);
                instanceLocalLastModifiedCache[path] = lastModified;
            }

            return lastModified;
        }

        private FileState InitializeFileState(string path, DateTime lastModified)
        {
            var fileState = new FileState(lastModified);
            instanceLocalFileStateCache[path] = fileState;
            s_processWideFileStateCache[path] = fileState;
            isDirty = true;

            return fileState;
        }

        /// <summary>
        /// Cached implementation of GetAssemblyName.
        /// </summary>
        /// <param name="path">The path to the file</param>
        /// <returns>The assembly name.</returns>
        private AssemblyNameExtension GetAssemblyName(string path)
        {
            // If the assembly is in an FX folder and its a well-known assembly
            // then we can short-circuit the File IO involved with GetAssemblyName()
            if (redistList != null)
            {
                string extension = Path.GetExtension(path);

                if (string.Equals(extension, ".dll", StringComparison.OrdinalIgnoreCase))
                {
                    IEnumerable<AssemblyEntry> assemblyNames = redistList.FindAssemblyNameFromSimpleName
                        (
                            Path.GetFileNameWithoutExtension(path)
                        );
                    string filename = Path.GetFileName(path);

                    foreach (AssemblyEntry a in assemblyNames)
                    {
                        string pathFromRedistList = Path.Combine(a.FrameworkDirectory, filename);

                        if (String.Equals(path, pathFromRedistList, StringComparison.OrdinalIgnoreCase))
                        {
                            return new AssemblyNameExtension(a.FullName);
                        }
                    }
                }
            }
            
            // Not a well-known FX assembly so now check the cache.
            FileState fileState = GetFileState(path);
            if (fileState.Assembly == null)
            {
                fileState.Assembly = getAssemblyName(path);

                // Certain assemblies, like mscorlib may not have metadata.
                // Avoid continuously calling getAssemblyName on these files by 
                // recording these as having an empty name.
                if (fileState.Assembly == null)
                {
                    fileState.Assembly = AssemblyNameExtension.UnnamedAssembly;
                }
                isDirty = true;
            }

            if (fileState.Assembly.IsUnnamedAssembly)
            {
                return null;
            }

            return fileState.Assembly;
        }

        /// <summary>
        /// Cached implementation. Given a path, crack it open and retrieve runtimeversion for the assembly.
        /// </summary>
        /// <param name="path">Path to the assembly.</param>
        private string GetRuntimeVersion(string path)
        {
            FileState fileState = GetFileState(path);
            if (String.IsNullOrEmpty(fileState.RuntimeVersion))
            {
                fileState.RuntimeVersion = getAssemblyRuntimeVersion(path);
                isDirty = true;
            }

            return fileState.RuntimeVersion;
        }

        /// <summary>
        /// Cached implementation. Given an assembly name, crack it open and retrieve the list of dependent 
        /// assemblies and  the list of scatter files.
        /// </summary>
        /// <param name="path">Path to the assembly.</param>
        /// <param name="assemblyMetadataCache">Cache for pre-extracted assembly metadata.</param>
        /// <param name="dependencies">Receives the list of dependencies.</param>
        /// <param name="scatterFiles">Receives the list of associated scatter files.</param>
        /// <param name="frameworkName"></param>
        private void GetAssemblyMetadata
        (
            string path,
            ConcurrentDictionary<string, AssemblyMetadata> assemblyMetadataCache,
            out AssemblyNameExtension[] dependencies,
            out string[] scatterFiles,
            out FrameworkName frameworkName
        )
        {
            FileState fileState = GetFileState(path);
            if (fileState.dependencies == null)
            {
                getAssemblyMetadata
                (
                    path,
                    assemblyMetadataCache,
                    out fileState.dependencies,
                    out fileState.scatterFiles,
                    out fileState.frameworkName
                 );

                isDirty = true;
            }

            dependencies = fileState.dependencies;
            scatterFiles = fileState.scatterFiles;
            frameworkName = fileState.frameworkName;
        }

        /// <summary>
        /// Reads in cached data from stateFiles to build an initial cache. Avoids logging warnings or errors.
        /// </summary>
        /// <param name="stateFiles">List of locations of caches on disk.</param>
        /// <param name="log">How to log</param>
        /// <param name="fileExists">Whether a file exists</param>
        /// <returns>A cache representing key aspects of file states.</returns>
        internal static SystemState DeserializePrecomputedCaches(ITaskItem[] stateFiles, TaskLoggingHelper log, FileExists fileExists)
        {
            SystemState retVal = new SystemState();
            retVal.isDirty = stateFiles.Length > 0;
            HashSet<string> assembliesFound = new HashSet<string>();

            foreach (ITaskItem stateFile in stateFiles)
            {
                // Verify that it's a real stateFile. Log message but do not error if not.
                SystemState sysState = DeserializeCache(stateFile.ToString(), log, typeof(SystemState)) as SystemState;
                if (sysState == null)
                {
                    continue;
                }
                foreach (KeyValuePair<string, FileState> kvp in sysState.instanceLocalFileStateCache)
                {
                    string relativePath = kvp.Key;
                    if (!assembliesFound.Contains(relativePath))
                    {
                        FileState fileState = kvp.Value;
                        string fullPath = Path.GetFullPath(Path.Combine(Path.GetDirectoryName(stateFile.ToString()), relativePath));
                        if (fileExists(fullPath))
                        {
                            // Correct file path
                            retVal.instanceLocalFileStateCache[fullPath] = fileState;
                            assembliesFound.Add(relativePath);
                        }
                    }
                }
            }

            return retVal;
        }

        /// <summary>
        /// Modifies this object to be more portable across machines, then writes it to filePath.
        /// </summary>
        /// <param name="stateFile">Path to which to write the precomputed cache</param>
        /// <param name="log">How to log</param>
        internal void SerializePrecomputedCache(string stateFile, TaskLoggingHelper log)
        {
            // Save a copy of instanceLocalFileStateCache so we can restore it later. SerializeCacheByTranslator serializes
            // instanceLocalFileStateCache by default, so change that to the relativized form, then change it back.
            Dictionary<string, FileState> oldFileStateCache = instanceLocalFileStateCache;
            instanceLocalFileStateCache = instanceLocalFileStateCache.ToDictionary(kvp => FileUtilities.MakeRelative(Path.GetDirectoryName(stateFile), kvp.Key), kvp => kvp.Value);

            try
            {
                if (FileUtilities.FileExistsNoThrow(stateFile))
                {
                    log.LogWarningWithCodeFromResources("General.StateFileAlreadyPresent", stateFile);
                }
                SerializeCache(stateFile, log);
            }
            finally
            {
                instanceLocalFileStateCache = oldFileStateCache;
            }
        }

        /// <summary>
        /// Cached implementation of GetDirectories.
        /// </summary>
        /// <param name="path"></param>
        /// <param name="pattern"></param>
        /// <returns></returns>
        private string[] GetDirectories(string path, string pattern)
        {
            // Only cache the *. pattern. This is by far the most common pattern
            // and generalized caching would require a call to Path.Combine which
            // is a string-copy.
            if (pattern == "*")
            {
                instanceLocalDirectories.TryGetValue(path, out string[] cached);
                if (cached == null)
                {
                    string[] directories = getDirectories(path, pattern);
                    instanceLocalDirectories[path] = directories;
                    return directories;
                }
                return cached;
            }

            // This path is currently uncalled. Use assert to tell the dev that adds a new code-path 
            // that this is an unoptimized path.
            Debug.Assert(false, "Using slow-path in SystemState.GetDirectories, was this intentional?");

            return getDirectories(path, pattern);
        }

        /// <summary>
        /// Cached implementation of FileExists.
        /// </summary>
        /// <param name="path">Path to file.</param>
        /// <returns>True if the file exists.</returns>
        private bool FileExists(string path)
        {
            DateTime lastModified = GetAndCacheLastModified(path);
            return FileTimestampIndicatesFileExists(lastModified);
        }

        private bool FileTimestampIndicatesFileExists(DateTime lastModified)
        {
            // TODO: Standardize LastWriteTime value for nonexistent files. See https://github.com/Microsoft/msbuild/issues/3699
            return lastModified != DateTime.MinValue && lastModified != NativeMethodsShared.MinFileDate;
        }

        /// <summary>
        /// Cached implementation of DirectoryExists.
        /// </summary>
        /// <param name="path">Path to file.</param>
        /// <returns>True if the directory exists.</returns>
        private bool DirectoryExists(string path)
        {
            if (instanceLocalDirectoryExists.TryGetValue(path, out bool flag))
            {
                return flag;
            }

            bool exists = directoryExists(path);
            instanceLocalDirectoryExists[path] = exists;
            return exists;
        }
    }
}<|MERGE_RESOLUTION|>--- conflicted
+++ resolved
@@ -234,86 +234,6 @@
         }
 
         /// <summary>
-<<<<<<< HEAD
-        /// Writes the contents of this object out to the specified file.
-        /// TODO: once all derived classes from StateFileBase adopt new serialization, we shall consider to mode this into base class
-        /// </summary>
-        internal void SerializeCacheByTranslator(string stateFile, TaskLoggingHelper log)
-        {
-            try
-            {
-                if (!string.IsNullOrEmpty(stateFile))
-                {
-                    if (FileSystems.Default.FileExists(stateFile))
-                    {
-                        File.Delete(stateFile);
-                    }
-
-                    using var s = new FileStream(stateFile, FileMode.CreateNew);
-                    var translator = BinaryTranslator.GetWriteTranslator(s);
-
-                    // write file signature
-                    translator.Writer.Write(TranslateContractSignature);
-                    translator.Writer.Write(TranslateContractVersion);
-
-                    Translate(translator);
-                    isDirty = false;
-                }
-            }
-            catch (Exception e) when (!ExceptionHandling.NotExpectedSerializationException(e))
-            {
-                // Not being able to serialize the cache is not an error, but we let the user know anyway.
-                // Don't want to hold up processing just because we couldn't read the file.
-                log.LogWarningWithCodeFromResources("General.CouldNotWriteStateFile", stateFile, e.Message);
-            }
-        }
-
-        /// <summary>
-        /// Read the contents of this object out to the specified file.
-        /// TODO: once all classes derived from StateFileBase adopt the new serialization, we should consider moving this into the base class
-        /// </summary>
-        internal static SystemState DeserializeCacheByTranslator(string stateFile, TaskLoggingHelper log)
-        {
-            // First, we read the cache from disk if one exists, or if one does not exist, we create one.
-            try
-            {
-                if (!string.IsNullOrEmpty(stateFile) && FileSystems.Default.FileExists(stateFile))
-                {
-                    using FileStream s = File.OpenRead(stateFile);
-                    var translator = BinaryTranslator.GetReadTranslator(s, buffer:null); // TODO: shared buffering?
-
-                    // verify file signature
-                    var contractSignature = translator.Reader.ReadBytes(TranslateContractSignature.Length);
-                    var contractVersion = translator.Reader.ReadByte();
-
-                    if (!contractSignature.SequenceEqual(TranslateContractSignature) || contractVersion != TranslateContractVersion)
-                    {
-                        log.LogMessageFromResources("General.CouldNotReadStateFileMessage", stateFile, log.FormatResourceString("General.IncompatibleStateFileType"));
-                        return null;
-                    }
-
-                    SystemState systemState = new SystemState();
-                    systemState.Translate(translator);
-                    systemState.isDirty = false;
-
-                    return systemState;
-                }
-            }
-            catch (Exception e) when (!ExceptionHandling.IsCriticalException(e))
-            {
-                // The deserialization process seems like it can throw just about 
-                // any exception imaginable.  Catch them all here.
-                // Not being able to deserialize the cache is not an error, but we let the user know anyway.
-                // Don't want to hold up processing just because we couldn't read the file.
-                log.LogMessageFromResources("General.CouldNotReadStateFileMessage", stateFile, e.Message);
-            }
-
-            return null;
-        }
-
-        /// <summary>
-=======
->>>>>>> 9d419252
         /// Reads/writes this class.
         /// Used for serialization and deserialization of this class persistent cache.
         /// </summary>
