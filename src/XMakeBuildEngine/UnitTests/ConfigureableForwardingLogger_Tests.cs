﻿// Copyright (c) Microsoft. All rights reserved.
// Licensed under the MIT license. See LICENSE file in the project root for full license information.

using System.Collections.Generic;
<<<<<<< HEAD

using Microsoft.Build.Framework;
using Microsoft.Build.Logging;
using Microsoft.Build.BackEnd.Logging;
using NUnit.Framework;

namespace Microsoft.Build.UnitTests
{
    [TestFixture]
=======
using System.Text;
using Microsoft.Build.Framework;
using Microsoft.Build.Logging;
using Microsoft.Build.BackEnd.Logging;
using Xunit;

namespace Microsoft.Build.UnitTests
{
>>>>>>> 3f8a403e
    public class ConfigureableForwardingLogger_Tests
    {
        private BuildFinishedEventArgs _buildFinished = new BuildFinishedEventArgs("Message", "Keyword", true);
        private BuildStartedEventArgs _buildStarted = new BuildStartedEventArgs("Message", "Help");
        private BuildMessageEventArgs _lowMessage = new BuildMessageEventArgs("Message", "help", "sender", MessageImportance.Low);
        private BuildMessageEventArgs _normalMessage = new BuildMessageEventArgs("Message2", "help", "sender", MessageImportance.Normal);
        private BuildMessageEventArgs _highMessage = new BuildMessageEventArgs("Message3", "help", "sender", MessageImportance.High);
        private TaskStartedEventArgs _taskStarted = new TaskStartedEventArgs("message", "help", "projectFile", "taskFile", "taskName");
        private TaskFinishedEventArgs _taskFinished = new TaskFinishedEventArgs("message", "help", "projectFile", "taskFile", "taskName", true);
        private TaskCommandLineEventArgs _commandLine = new TaskCommandLineEventArgs("commandLine", "taskName", MessageImportance.Low);
        private BuildWarningEventArgs _warning = new BuildWarningEventArgs("SubCategoryForSchemaValidationErrors", "MSB4000", "file", 1, 2, 3, 4, "message", "help", "sender");
        private BuildErrorEventArgs _error = new BuildErrorEventArgs("SubCategoryForSchemaValidationErrors", "MSB4000", "file", 1, 2, 3, 4, "message", "help", "sender");
        private TargetStartedEventArgs _targetStarted = new TargetStartedEventArgs("message", "help", "targetName", "ProjectFile", "targetFile");
        private TargetFinishedEventArgs _targetFinished = new TargetFinishedEventArgs("message", "help", "targetName", "ProjectFile", "targetFile", true);
        private ProjectStartedEventArgs _projectStarted = new ProjectStartedEventArgs(-1, "message", "help", "ProjectFile", "targetNames", null, null, null);
        private ProjectFinishedEventArgs _projectFinished = new ProjectFinishedEventArgs("message", "help", "ProjectFile", true);
        private ExternalProjectStartedEventArgs _externalStartedEvent = new ExternalProjectStartedEventArgs("message", "help", "senderName", "projectFile", "targetNames");

        internal class TestForwardingLogger : ConfigurableForwardingLogger
        {
            internal TestForwardingLogger()
            {
                forwardedEvents = new List<BuildEventArgs>();
            }
            internal List<BuildEventArgs> forwardedEvents;
            protected override void ForwardToCentralLogger(BuildEventArgs e)
            {
                forwardedEvents.Add(e);
            }
        }

<<<<<<< HEAD
        [TestFixtureSetUp]
        public static void FixtureSetup()
=======
        public ConfigureableForwardingLogger_Tests()
>>>>>>> 3f8a403e
        {
            BuildEventContext context = new BuildEventContext(1, 2, 3, 4);
            _error.BuildEventContext = context;
            _warning.BuildEventContext = context;
            _targetStarted.BuildEventContext = context;
            _targetFinished.BuildEventContext = context;
        }

<<<<<<< HEAD
        [Test]
=======
        [Fact]
>>>>>>> 3f8a403e
        public void ForwardingLoggingEventsBasedOnVerbosity()
        {
            EventSourceSink source = new EventSourceSink();
            TestForwardingLogger logger = new TestForwardingLogger();
            logger.BuildEventRedirector = null;
            logger.Parameters = "BUILDSTARTEDEVENT";
            logger.Initialize(source, 4);
            RaiseEvents(source);
            Assert.Equal(1, logger.forwardedEvents.Count);

            logger = new TestForwardingLogger();
            logger.BuildEventRedirector = null;
            logger.Verbosity = LoggerVerbosity.Quiet;
            logger.Initialize(source, 4);
            RaiseEvents(source);
            Assert.Equal(4, logger.forwardedEvents.Count);
            Assert.True(logger.forwardedEvents.Contains(_buildStarted));
            Assert.True(logger.forwardedEvents.Contains(_buildFinished));
            Assert.True(logger.forwardedEvents.Contains(_error));
            Assert.True(logger.forwardedEvents.Contains(_warning));

            logger = new TestForwardingLogger();
            logger.BuildEventRedirector = null;
            logger.Verbosity = LoggerVerbosity.Minimal;
            logger.Initialize(source, 4);
            RaiseEvents(source);
            Assert.Equal(5, logger.forwardedEvents.Count);
            Assert.True(logger.forwardedEvents.Contains(_buildStarted));
            Assert.True(logger.forwardedEvents.Contains(_buildFinished));
            Assert.True(logger.forwardedEvents.Contains(_error));
            Assert.True(logger.forwardedEvents.Contains(_warning));
            Assert.True(logger.forwardedEvents.Contains(_highMessage));

            logger = new TestForwardingLogger();
            logger.BuildEventRedirector = null;
            logger.Verbosity = LoggerVerbosity.Normal;
            logger.Initialize(source, 4);
            RaiseEvents(source);
            Assert.Equal(11, logger.forwardedEvents.Count);
            Assert.True(logger.forwardedEvents.Contains(_buildStarted));
            Assert.True(logger.forwardedEvents.Contains(_buildFinished));
            Assert.True(logger.forwardedEvents.Contains(_error));
            Assert.True(logger.forwardedEvents.Contains(_warning));
            Assert.True(logger.forwardedEvents.Contains(_highMessage));
            Assert.True(logger.forwardedEvents.Contains(_normalMessage));
            Assert.True(logger.forwardedEvents.Contains(_projectStarted));
            Assert.True(logger.forwardedEvents.Contains(_projectFinished));
            Assert.True(logger.forwardedEvents.Contains(_targetStarted));
            Assert.True(logger.forwardedEvents.Contains(_targetFinished));
            Assert.True(logger.forwardedEvents.Contains(_commandLine));

            logger = new TestForwardingLogger();
            logger.BuildEventRedirector = null;
            logger.Verbosity = LoggerVerbosity.Detailed;
            logger.Initialize(source, 4);
            RaiseEvents(source);
            Assert.Equal(14, logger.forwardedEvents.Count);
            Assert.True(logger.forwardedEvents.Contains(_buildStarted));
            Assert.True(logger.forwardedEvents.Contains(_buildFinished));
            Assert.True(logger.forwardedEvents.Contains(_error));
            Assert.True(logger.forwardedEvents.Contains(_warning));
            Assert.True(logger.forwardedEvents.Contains(_highMessage));
            Assert.True(logger.forwardedEvents.Contains(_lowMessage));
            Assert.True(logger.forwardedEvents.Contains(_normalMessage));
            Assert.True(logger.forwardedEvents.Contains(_projectStarted));
            Assert.True(logger.forwardedEvents.Contains(_projectFinished));
            Assert.True(logger.forwardedEvents.Contains(_targetStarted));
            Assert.True(logger.forwardedEvents.Contains(_targetFinished));
            Assert.True(logger.forwardedEvents.Contains(_taskStarted));
            Assert.True(logger.forwardedEvents.Contains(_taskFinished));
            Assert.True(logger.forwardedEvents.Contains(_commandLine));

            logger = new TestForwardingLogger();
            logger.BuildEventRedirector = null;
            logger.Verbosity = LoggerVerbosity.Diagnostic;
            logger.Initialize(source, 4);
            RaiseEvents(source);
            Assert.Equal(15, logger.forwardedEvents.Count);
            Assert.True(logger.forwardedEvents.Contains(_buildStarted));
            Assert.True(logger.forwardedEvents.Contains(_buildFinished));
            Assert.True(logger.forwardedEvents.Contains(_error));
            Assert.True(logger.forwardedEvents.Contains(_warning));
            Assert.True(logger.forwardedEvents.Contains(_highMessage));
            Assert.True(logger.forwardedEvents.Contains(_lowMessage));
            Assert.True(logger.forwardedEvents.Contains(_normalMessage));
            Assert.True(logger.forwardedEvents.Contains(_projectStarted));
            Assert.True(logger.forwardedEvents.Contains(_projectFinished));
            Assert.True(logger.forwardedEvents.Contains(_targetStarted));
            Assert.True(logger.forwardedEvents.Contains(_targetFinished));
            Assert.True(logger.forwardedEvents.Contains(_taskStarted));
            Assert.True(logger.forwardedEvents.Contains(_taskFinished));
            Assert.True(logger.forwardedEvents.Contains(_externalStartedEvent));
            Assert.True(logger.forwardedEvents.Contains(_commandLine));
        }

<<<<<<< HEAD
        [Test]
=======
        [Fact]
>>>>>>> 3f8a403e
        public void ForwardingLoggingPerformanceSummary()
        {
            EventSourceSink source = new EventSourceSink();
            TestForwardingLogger logger = new TestForwardingLogger();
            logger.BuildEventRedirector = null;
            logger.Parameters = "PERFORMANCESUMMARY";
            logger.Verbosity = LoggerVerbosity.Quiet;
            logger.Initialize(source, 4);
            RaiseEvents(source);
            Assert.Equal(10, logger.forwardedEvents.Count);
            Assert.True(logger.forwardedEvents.Contains(_buildStarted));
            Assert.True(logger.forwardedEvents.Contains(_buildFinished));
            Assert.True(logger.forwardedEvents.Contains(_error));
            Assert.True(logger.forwardedEvents.Contains(_warning));
            Assert.True(logger.forwardedEvents.Contains(_projectStarted));
            Assert.True(logger.forwardedEvents.Contains(_projectFinished));
            Assert.True(logger.forwardedEvents.Contains(_targetStarted));
            Assert.True(logger.forwardedEvents.Contains(_targetFinished));
            Assert.True(logger.forwardedEvents.Contains(_taskStarted));
            Assert.True(logger.forwardedEvents.Contains(_taskFinished));
        }

<<<<<<< HEAD
        [Test]
=======
        [Fact]
>>>>>>> 3f8a403e
        public void ForwardingLoggingNoSummary()
        {
            EventSourceSink source = new EventSourceSink();
            TestForwardingLogger logger = new TestForwardingLogger();
            logger.BuildEventRedirector = null;
            logger.Verbosity = LoggerVerbosity.Normal;
            logger.Parameters = "NOSUMMARY";
            logger.Initialize(source, 4);
            RaiseEvents(source);
            Assert.Equal(11, logger.forwardedEvents.Count);
            Assert.True(logger.forwardedEvents.Contains(_buildStarted));
            Assert.True(logger.forwardedEvents.Contains(_buildFinished));
            Assert.True(logger.forwardedEvents.Contains(_error));
            Assert.True(logger.forwardedEvents.Contains(_warning));
            Assert.True(logger.forwardedEvents.Contains(_highMessage));
            Assert.True(logger.forwardedEvents.Contains(_normalMessage));
            Assert.True(logger.forwardedEvents.Contains(_projectStarted));
            Assert.True(logger.forwardedEvents.Contains(_projectFinished));
            Assert.True(logger.forwardedEvents.Contains(_targetStarted));
            Assert.True(logger.forwardedEvents.Contains(_targetFinished));
            Assert.True(logger.forwardedEvents.Contains(_commandLine));
        }

<<<<<<< HEAD
        [Test]
=======
        [Fact]
>>>>>>> 3f8a403e
        public void ForwardingLoggingShowCommandLine()
        {
            EventSourceSink source = new EventSourceSink();
            TestForwardingLogger logger = new TestForwardingLogger();
            logger.BuildEventRedirector = null;
            logger.Verbosity = LoggerVerbosity.Normal;
            logger.Parameters = "SHOWCOMMANDLINE";
            logger.Initialize(source, 4);
            RaiseEvents(source);
            Assert.Equal(11, logger.forwardedEvents.Count);
            Assert.True(logger.forwardedEvents.Contains(_buildStarted));
            Assert.True(logger.forwardedEvents.Contains(_buildFinished));
            Assert.True(logger.forwardedEvents.Contains(_error));
            Assert.True(logger.forwardedEvents.Contains(_warning));
            Assert.True(logger.forwardedEvents.Contains(_highMessage));
            Assert.True(logger.forwardedEvents.Contains(_normalMessage));
            Assert.True(logger.forwardedEvents.Contains(_projectStarted));
            Assert.True(logger.forwardedEvents.Contains(_projectFinished));
            Assert.True(logger.forwardedEvents.Contains(_targetStarted));
            Assert.True(logger.forwardedEvents.Contains(_targetFinished));
            Assert.True(logger.forwardedEvents.Contains(_commandLine));
        }

        private void RaiseEvents(EventSourceSink source)
        {
            source.Consume(_buildStarted);
            source.Consume(_projectStarted);
            source.Consume(_targetStarted);
            source.Consume(_taskStarted);
            source.Consume(_lowMessage);
            source.Consume(_normalMessage);
            source.Consume(_highMessage);
            source.Consume(_commandLine);
            source.Consume(_externalStartedEvent);
            source.Consume(_warning);
            source.Consume(_error);
            source.Consume(_taskFinished);
            source.Consume(_targetFinished);
            source.Consume(_projectFinished);
            source.Consume(_buildFinished);
        }
    }
}<|MERGE_RESOLUTION|>--- conflicted
+++ resolved
@@ -1,18 +1,7 @@
-﻿// Copyright (c) Microsoft. All rights reserved.
+// Copyright (c) Microsoft. All rights reserved.
 // Licensed under the MIT license. See LICENSE file in the project root for full license information.
 
 using System.Collections.Generic;
-<<<<<<< HEAD
-
-using Microsoft.Build.Framework;
-using Microsoft.Build.Logging;
-using Microsoft.Build.BackEnd.Logging;
-using NUnit.Framework;
-
-namespace Microsoft.Build.UnitTests
-{
-    [TestFixture]
-=======
 using System.Text;
 using Microsoft.Build.Framework;
 using Microsoft.Build.Logging;
@@ -21,7 +10,6 @@
 
 namespace Microsoft.Build.UnitTests
 {
->>>>>>> 3f8a403e
     public class ConfigureableForwardingLogger_Tests
     {
         private BuildFinishedEventArgs _buildFinished = new BuildFinishedEventArgs("Message", "Keyword", true);
@@ -53,12 +41,7 @@
             }
         }
 
-<<<<<<< HEAD
-        [TestFixtureSetUp]
-        public static void FixtureSetup()
-=======
         public ConfigureableForwardingLogger_Tests()
->>>>>>> 3f8a403e
         {
             BuildEventContext context = new BuildEventContext(1, 2, 3, 4);
             _error.BuildEventContext = context;
@@ -67,11 +50,7 @@
             _targetFinished.BuildEventContext = context;
         }
 
-<<<<<<< HEAD
-        [Test]
-=======
-        [Fact]
->>>>>>> 3f8a403e
+        [Fact]
         public void ForwardingLoggingEventsBasedOnVerbosity()
         {
             EventSourceSink source = new EventSourceSink();
@@ -167,11 +146,7 @@
             Assert.True(logger.forwardedEvents.Contains(_commandLine));
         }
 
-<<<<<<< HEAD
-        [Test]
-=======
-        [Fact]
->>>>>>> 3f8a403e
+        [Fact]
         public void ForwardingLoggingPerformanceSummary()
         {
             EventSourceSink source = new EventSourceSink();
@@ -194,11 +169,7 @@
             Assert.True(logger.forwardedEvents.Contains(_taskFinished));
         }
 
-<<<<<<< HEAD
-        [Test]
-=======
-        [Fact]
->>>>>>> 3f8a403e
+        [Fact]
         public void ForwardingLoggingNoSummary()
         {
             EventSourceSink source = new EventSourceSink();
@@ -222,11 +193,7 @@
             Assert.True(logger.forwardedEvents.Contains(_commandLine));
         }
 
-<<<<<<< HEAD
-        [Test]
-=======
-        [Fact]
->>>>>>> 3f8a403e
+        [Fact]
         public void ForwardingLoggingShowCommandLine()
         {
             EventSourceSink source = new EventSourceSink();
