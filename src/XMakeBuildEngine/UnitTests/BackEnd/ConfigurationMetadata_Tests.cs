--- conflicted
+++ resolved
@@ -1,4 +1,4 @@
-﻿// Copyright (c) Microsoft. All rights reserved.
+// Copyright (c) Microsoft. All rights reserved.
 // Licensed under the MIT license. See LICENSE file in the project root for full license information.
 //-----------------------------------------------------------------------
 // </copyright>
@@ -13,10 +13,6 @@
 using System.Collections.Generic;
 using System.Text.RegularExpressions;
 using System.Threading;
-<<<<<<< HEAD
-using NUnit.Framework;
-=======
->>>>>>> 3f8a403e
 using Microsoft.Build.Framework;
 using Microsoft.Build.Shared;
 using Microsoft.Build.Collections;
@@ -31,44 +27,20 @@
     /// <summary>
     /// Unit tests for ConfigurationMetadata
     /// </summary>
-<<<<<<< HEAD
-    [TestFixture]
-=======
->>>>>>> 3f8a403e
     public class ConfigurationMetadata_Tests
     {
         /// <summary>
         /// Prepares to run the test
         /// </summary>
-<<<<<<< HEAD
-        [SetUp]
-        public void SetUp()
-=======
         public ConfigurationMetadata_Tests()
->>>>>>> 3f8a403e
         {
             ProjectCollection.GlobalProjectCollection.UnloadAllProjects();
         }
 
         /// <summary>
-<<<<<<< HEAD
-        /// Tears down after the test.
-        /// </summary>
-        [TearDown]
-        public void TearDown()
-        {
-        }
-
-        /// <summary>
-        /// Verify that a null config throws an ArgumentNullException.
-        /// </summary>
-        [ExpectedException(typeof(ArgumentNullException))]
-        [Test]
-=======
         /// Verify that a null config throws an ArgumentNullException.
         /// </summary>
         [Fact]
->>>>>>> 3f8a403e
         public void TestConstructorNullConfiguration()
         {
             Assert.Throws<ArgumentNullException>(() =>
@@ -81,12 +53,7 @@
         /// <summary>
         /// Verify that a null project thrown an ArgumentNullException
         /// </summary>
-<<<<<<< HEAD
-        [ExpectedException(typeof(ArgumentNullException))]
-        [Test]
-=======
         [Fact]
->>>>>>> 3f8a403e
         public void TestConstructorNullProject()
         {
             Assert.Throws<ArgumentNullException>(() =>
@@ -99,11 +66,7 @@
         /// <summary>
         /// Verify that we get the project path and tools version from the configuration
         /// </summary>
-<<<<<<< HEAD
-        [Test]
-=======
         [Fact]
->>>>>>> 3f8a403e
         public void TestValidConfiguration()
         {
             BuildRequestData data = new BuildRequestData("file", new Dictionary<string, string>(), "toolsVersion", new string[0], null);
@@ -116,11 +79,7 @@
         /// <summary>
         /// Verify that we get the project path and tools version from the project.
         /// </summary>
-<<<<<<< HEAD
-        [Test]
-=======
         [Fact]
->>>>>>> 3f8a403e
         public void TestValidProject()
         {
             Project project = CreateProject();
@@ -133,11 +92,7 @@
         /// <summary>
         /// Verify that we get the same hash code from equivalent metadatas even if they come from different sources.
         /// </summary>
-<<<<<<< HEAD
-        [Test]
-=======
         [Fact]
->>>>>>> 3f8a403e
         public void TestGetHashCode()
         {
             BuildRequestData data = new BuildRequestData("file", new Dictionary<string, string>(), ObjectModelHelpers.MSBuildDefaultToolsVersion, new string[0], null);
@@ -153,11 +108,7 @@
         /// <summary>
         /// Verify that the Equals method works correctly.
         /// </summary>
-<<<<<<< HEAD
-        [Test]
-=======
         [Fact]
->>>>>>> 3f8a403e
         public void TestEquals()
         {
             BuildRequestData data = new BuildRequestData("file", new Dictionary<string, string>(), ObjectModelHelpers.MSBuildDefaultToolsVersion, new string[0], null);
