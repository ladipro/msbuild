--- conflicted
+++ resolved
@@ -18,66 +18,36 @@
 using Microsoft.Build.Evaluation;
 using Microsoft.Build.Shared;
 
-<<<<<<< HEAD
-using NUnit.Framework;
-
 using InvalidProjectFileException = Microsoft.Build.Exceptions.InvalidProjectFileException;
 using ProjectCollection = Microsoft.Build.Evaluation.ProjectCollection;
-=======
-using InvalidProjectFileException = Microsoft.Build.Exceptions.InvalidProjectFileException;
-using ProjectCollection = Microsoft.Build.Evaluation.ProjectCollection;
-using System.Threading;
-using Microsoft.Build.Evaluation;
-using System.Diagnostics;
 using Xunit;
->>>>>>> 2e935d82
 
 namespace Microsoft.Build.UnitTests.OM.Construction
 {
     /// <summary>
     /// Test the ProjectRootElement class
     /// </summary>
-<<<<<<< HEAD
-    [TestFixture]
-=======
->>>>>>> 2e935d82
     public class ProjectRootElement_Tests
     {
         /// <summary>
         /// Empty project content
         /// </summary>
-<<<<<<< HEAD
-        [Test]
-=======
-        [Fact]
->>>>>>> 2e935d82
+        [Fact]
         public void EmptyProject()
         {
             ProjectRootElement project = ProjectRootElement.Create();
 
-<<<<<<< HEAD
-            Assert.AreEqual(0, Helpers.Count(project.Children));
-            Assert.AreEqual(string.Empty, project.DefaultTargets);
-            Assert.AreEqual(string.Empty, project.InitialTargets);
-            Assert.AreEqual(ObjectModelHelpers.MSBuildDefaultToolsVersion, project.ToolsVersion);
-            Assert.AreEqual(true, project.HasUnsavedChanges); // it is indeed unsaved
-=======
             Assert.Equal(0, Helpers.Count(project.Children));
-            Assert.Equal(String.Empty, project.DefaultTargets);
-            Assert.Equal(String.Empty, project.InitialTargets);
+            Assert.Equal(string.Empty, project.DefaultTargets);
+            Assert.Equal(string.Empty, project.InitialTargets);
             Assert.Equal(ObjectModelHelpers.MSBuildDefaultToolsVersion, project.ToolsVersion);
             Assert.Equal(true, project.HasUnsavedChanges); // it is indeed unsaved
->>>>>>> 2e935d82
         }
 
         /// <summary>
         /// Set defaulttargets
         /// </summary>
-<<<<<<< HEAD
-        [Test]
-=======
-        [Fact]
->>>>>>> 2e935d82
+        [Fact]
         public void SetDefaultTargets()
         {
             ProjectRootElement project = ProjectRootElement.Create();
@@ -90,11 +60,7 @@
         /// <summary>
         /// Set initialtargets
         /// </summary>
-<<<<<<< HEAD
-        [Test]
-=======
-        [Fact]
->>>>>>> 2e935d82
+        [Fact]
         public void SetInitialTargets()
         {
             ProjectRootElement project = ProjectRootElement.Create();
@@ -107,11 +73,7 @@
         /// <summary>
         /// Set toolsversion
         /// </summary>
-<<<<<<< HEAD
-        [Test]
-=======
-        [Fact]
->>>>>>> 2e935d82
+        [Fact]
         public void SetToolsVersion()
         {
             ProjectRootElement project = ProjectRootElement.Create();
@@ -124,11 +86,7 @@
         /// <summary>
         /// Setting full path should accept and update relative path
         /// </summary>
-<<<<<<< HEAD
-        [Test]
-=======
-        [Fact]
->>>>>>> 2e935d82
+        [Fact]
         public void SetFullPath()
         {
             ProjectRootElement project = ProjectRootElement.Create();
@@ -143,11 +101,7 @@
         /// A ProjectRootElement is notionally a "memory mapped" view of a file, and we assume there is only
         /// one per file path, so we must reject attempts to make another.
         /// </summary>
-<<<<<<< HEAD
-        [Test]
-=======
-        [Fact]
->>>>>>> 2e935d82
+        [Fact]
         public void ConstructOverSameFileReturnsSame()
         {
             ProjectRootElement projectXml1 = ProjectRootElement.Create();
@@ -155,22 +109,14 @@
 
             ProjectRootElement projectXml2 = ProjectRootElement.Open(projectXml1.FullPath);
 
-<<<<<<< HEAD
-            Assert.AreEqual(true, object.ReferenceEquals(projectXml1, projectXml2));
-=======
-            Assert.Equal(true, Object.ReferenceEquals(projectXml1, projectXml2));
->>>>>>> 2e935d82
+            Assert.Equal(true, object.ReferenceEquals(projectXml1, projectXml2));
         }
 
         /// <summary>
         /// Attempting to load a second ProjectRootElement over the same file path simply
         /// returns the first one. This should work even if one of the paths is not a full path.
         /// </summary>
-<<<<<<< HEAD
-        [Test]
-=======
-        [Fact]
->>>>>>> 2e935d82
+        [Fact]
         public void ConstructOverSameFileReturnsSameEvenWithOneBeingRelativePath()
         {
             ProjectRootElement projectXml1 = ProjectRootElement.Create();
@@ -179,22 +125,14 @@
 
             ProjectRootElement projectXml2 = ProjectRootElement.Open(@"xyz\abc");
 
-<<<<<<< HEAD
-            Assert.AreEqual(true, object.ReferenceEquals(projectXml1, projectXml2));
-=======
-            Assert.Equal(true, Object.ReferenceEquals(projectXml1, projectXml2));
->>>>>>> 2e935d82
+            Assert.Equal(true, object.ReferenceEquals(projectXml1, projectXml2));
         }
 
         /// <summary>
         /// Attempting to load a second ProjectRootElement over the same file path simply
         /// returns the first one. This should work even if one of the paths is not a full path.
         /// </summary>
-<<<<<<< HEAD
-        [Test]
-=======
-        [Fact]
->>>>>>> 2e935d82
+        [Fact]
         public void ConstructOverSameFileReturnsSameEvenWithOneBeingRelativePath2()
         {
             ProjectRootElement projectXml1 = ProjectRootElement.Create();
@@ -203,21 +141,13 @@
 
             ProjectRootElement projectXml2 = ProjectRootElement.Open(Path.Combine(Environment.CurrentDirectory, @"xyz\abc"));
 
-<<<<<<< HEAD
-            Assert.AreEqual(true, object.ReferenceEquals(projectXml1, projectXml2));
-=======
-            Assert.Equal(true, Object.ReferenceEquals(projectXml1, projectXml2));
->>>>>>> 2e935d82
+            Assert.Equal(true, object.ReferenceEquals(projectXml1, projectXml2));
         }
 
         /// <summary>
         /// Using TextReader
         /// </summary>
-<<<<<<< HEAD
-        [Test]
-=======
-        [Fact]
->>>>>>> 2e935d82
+        [Fact]
         public void ConstructOverSameFileReturnsSameEvenWithOneBeingRelativePath3()
         {
             string content = "<Project ToolsVersion=\"4.0\" xmlns=\"http://schemas.microsoft.com/developer/msbuild/2003\">\r\n</Project>";
@@ -228,21 +158,13 @@
 
             ProjectRootElement projectXml2 = ProjectRootElement.Open(Path.Combine(Environment.CurrentDirectory, @"xyz\abc"));
 
-<<<<<<< HEAD
-            Assert.AreEqual(true, object.ReferenceEquals(projectXml1, projectXml2));
-=======
-            Assert.Equal(true, Object.ReferenceEquals(projectXml1, projectXml2));
->>>>>>> 2e935d82
+            Assert.Equal(true, object.ReferenceEquals(projectXml1, projectXml2));
         }
 
         /// <summary>
         /// Using TextReader
         /// </summary>
-<<<<<<< HEAD
-        [Test]
-=======
-        [Fact]
->>>>>>> 2e935d82
+        [Fact]
         public void ConstructOverSameFileReturnsSameEvenWithOneBeingRelativePath4()
         {
             string content = "<Project ToolsVersion=\"4.0\" xmlns=\"http://schemas.microsoft.com/developer/msbuild/2003\">\r\n</Project>";
@@ -253,21 +175,13 @@
 
             ProjectRootElement projectXml2 = ProjectRootElement.Open(@"xyz\abc");
 
-<<<<<<< HEAD
-            Assert.AreEqual(true, object.ReferenceEquals(projectXml1, projectXml2));
-=======
-            Assert.Equal(true, Object.ReferenceEquals(projectXml1, projectXml2));
->>>>>>> 2e935d82
+            Assert.Equal(true, object.ReferenceEquals(projectXml1, projectXml2));
         }
 
         /// <summary>
         /// Two ProjectRootElement's over the same file path does not throw (although you shouldn't do it)
         /// </summary>
-<<<<<<< HEAD
-        [Test]
-=======
-        [Fact]
->>>>>>> 2e935d82
+        [Fact]
         public void SetFullPathProjectXmlAlreadyLoaded()
         {
             ProjectRootElement projectXml1 = ProjectRootElement.Create();
@@ -280,12 +194,7 @@
         /// <summary>
         /// Invalid XML
         /// </summary>
-<<<<<<< HEAD
-        [Test]
-        [ExpectedException(typeof(InvalidProjectFileException))]
-=======
-        [Fact]
->>>>>>> 2e935d82
+        [Fact]
         public void InvalidXml()
         {
             Assert.Throws<InvalidProjectFileException>(() =>
@@ -297,12 +206,7 @@
         /// <summary>
         /// Valid Xml, invalid namespace on the root
         /// </summary>
-<<<<<<< HEAD
-        [Test]
-        [ExpectedException(typeof(InvalidProjectFileException))]
-=======
-        [Fact]
->>>>>>> 2e935d82
+        [Fact]
         public void InvalidNamespace()
         {
             Assert.Throws<InvalidProjectFileException>(() =>
@@ -318,12 +222,7 @@
         /// <summary>
         /// Invalid root tag
         /// </summary>
-<<<<<<< HEAD
-        [Test]
-        [ExpectedException(typeof(InvalidProjectFileException))]
-=======
-        [Fact]
->>>>>>> 2e935d82
+        [Fact]
         public void InvalidRootTag()
         {
             Assert.Throws<InvalidProjectFileException>(() =>
@@ -339,12 +238,7 @@
         /// <summary>
         /// Valid Xml, invalid syntax below the root
         /// </summary>
-<<<<<<< HEAD
-        [Test]
-        [ExpectedException(typeof(InvalidProjectFileException))]
-=======
-        [Fact]
->>>>>>> 2e935d82
+        [Fact]
         public void InvalidChildBelowRoot()
         {
             Assert.Throws<InvalidProjectFileException>(() =>
@@ -362,12 +256,7 @@
         /// <summary>
         /// Root indicates upgrade needed
         /// </summary>
-<<<<<<< HEAD
-        [Test]
-        [ExpectedException(typeof(InvalidProjectFileException))]
-=======
-        [Fact]
->>>>>>> 2e935d82
+        [Fact]
         public void NeedsUpgrade()
         {
             Assert.Throws<InvalidProjectFileException>(() =>
@@ -383,12 +272,7 @@
         /// <summary>
         /// Valid Xml, invalid namespace below the root
         /// </summary>
-<<<<<<< HEAD
-        [Test]
-        [ExpectedException(typeof(InvalidProjectFileException))]
-=======
-        [Fact]
->>>>>>> 2e935d82
+        [Fact]
         public void InvalidNamespaceBelowRoot()
         {
             Assert.Throws<InvalidProjectFileException>(() =>
@@ -406,11 +290,7 @@
         /// <summary>
         /// Tests that the namespace error reports are correct
         /// </summary>
-<<<<<<< HEAD
-        [Test]
-=======
-        [Fact]
->>>>>>> 2e935d82
+        [Fact]
         public void InvalidNamespaceErrorReport()
         {
             string content = @"
@@ -445,12 +325,7 @@
         /// <summary>
         /// Valid Xml, invalid syntax thrown by child element parsing
         /// </summary>
-<<<<<<< HEAD
-        [Test]
-        [ExpectedException(typeof(InvalidProjectFileException))]
-=======
-        [Fact]
->>>>>>> 2e935d82
+        [Fact]
         public void ValidXmlInvalidSyntaxInChildElement()
         {
             Assert.Throws<InvalidProjectFileException>(() =>
@@ -471,12 +346,7 @@
         /// Valid Xml, invalid syntax, should not get added to the Xml cache and
         /// thus returned on the second request!
         /// </summary>
-<<<<<<< HEAD
-        [Test]
-        [ExpectedException(typeof(InvalidProjectFileException))]
-=======
-        [Fact]
->>>>>>> 2e935d82
+        [Fact]
         public void ValidXmlInvalidSyntaxOpenFromDiskTwice()
         {
             Assert.Throws<InvalidProjectFileException>(() =>
@@ -493,10 +363,6 @@
 
                 try
                 {
-<<<<<<< HEAD
-                    path = FileUtilities.GetTemporaryFile();
-                    File.WriteAllText(path, content);
-=======
                     try
                     {
                         path = Microsoft.Build.Shared.FileUtilities.GetTemporaryFile();
@@ -507,7 +373,6 @@
                     catch (InvalidProjectFileException)
                     {
                     }
->>>>>>> 2e935d82
 
                     // Should throw again, not get from cache
                     ProjectRootElement.Open(path);
@@ -522,11 +387,7 @@
         /// <summary>
         /// Verify that opening project using XmlTextReader does not add it to the Xml cache
         /// </summary>
-<<<<<<< HEAD
-        [Test]
-=======
-        [Fact]
->>>>>>> 2e935d82
+        [Fact]
         public void ValidXmlXmlTextReaderNotCache()
         {
             string content = @"
@@ -564,11 +425,7 @@
         /// <summary>
         /// Verify that opening project using the same path adds it to the Xml cache
         /// </summary>
-<<<<<<< HEAD
-        [Test]
-=======
-        [Fact]
->>>>>>> 2e935d82
+        [Fact]
         public void ValidXmlXmlReaderCache()
         {
             string content = @"
@@ -596,13 +453,8 @@
                 // then we'll see the first version of the file.
                 ProjectRootElement root2 = ProjectRootElement.Create(path);
 
-<<<<<<< HEAD
-                Assert.AreEqual(string.Empty, root1.DefaultTargets);
-                Assert.AreEqual(string.Empty, root2.DefaultTargets);
-=======
-                Assert.Equal(String.Empty, root1.DefaultTargets);
-                Assert.Equal(String.Empty, root2.DefaultTargets);
->>>>>>> 2e935d82
+                Assert.Equal(string.Empty, root1.DefaultTargets);
+                Assert.Equal(string.Empty, root2.DefaultTargets);
             }
             finally
             {
@@ -613,11 +465,7 @@
         /// <summary>
         /// A simple "system" test: load microsoft.*.targets and verify we don't throw
         /// </summary>
-<<<<<<< HEAD
-        [Test]
-=======
-        [Fact]
->>>>>>> 2e935d82
+        [Fact]
         public void LoadCommonTargets()
         {
             ProjectCollection projectCollection = new ProjectCollection();
@@ -642,12 +490,7 @@
         /// <summary>
         /// Save project loaded from TextReader, without setting FullPath.
         /// </summary>
-<<<<<<< HEAD
-        [Test]
-        [ExpectedException(typeof(InvalidOperationException))]
-=======
-        [Fact]
->>>>>>> 2e935d82
+        [Fact]
         public void InvalidSaveWithoutFullPath()
         {
             Assert.Throws<InvalidOperationException>(() =>
@@ -663,11 +506,7 @@
         /// Save content with transforms.
         /// The ">" should not turn into "&lt;"
         /// </summary>
-<<<<<<< HEAD
-        [Test]
-=======
-        [Fact]
->>>>>>> 2e935d82
+        [Fact]
         public void SaveWithTransforms()
         {
             ProjectRootElement project = ProjectRootElement.Create();
@@ -694,11 +533,7 @@
         /// Save content with transforms to a file.
         /// The ">" should not turn into "&lt;"
         /// </summary>
-<<<<<<< HEAD
-        [Test]
-=======
-        [Fact]
->>>>>>> 2e935d82
+        [Fact]
         public void SaveWithTransformsToFile()
         {
             ProjectRootElement project = ProjectRootElement.Create();
@@ -732,11 +567,7 @@
         /// <summary>
         /// Save should create a directory if it is missing
         /// </summary>
-<<<<<<< HEAD
-        [Test]
-=======
-        [Fact]
->>>>>>> 2e935d82
+        [Fact]
         public void SaveToNonexistentDirectory()
         {
             ProjectRootElement project = ProjectRootElement.Create();
@@ -763,11 +594,7 @@
         /// <summary>
         /// Save should create a directory if it is missing
         /// </summary>
-<<<<<<< HEAD
-        [Test]
-=======
-        [Fact]
->>>>>>> 2e935d82
+        [Fact]
         public void SaveToNonexistentDirectoryRelativePath()
         {
             ProjectRootElement project = ProjectRootElement.Create();
@@ -798,12 +625,7 @@
         /// <summary>
         /// Saving an unnamed project without a path specified should give a nice exception
         /// </summary>
-<<<<<<< HEAD
-        [Test]
-        [ExpectedException(typeof(InvalidOperationException))]
-=======
-        [Fact]
->>>>>>> 2e935d82
+        [Fact]
         public void SaveUnnamedProject()
         {
             Assert.Throws<InvalidOperationException>(() =>
@@ -817,11 +639,7 @@
         /// Verifies that the ProjectRootElement.Encoding property getter returns values
         /// that are based on the XML declaration in the file.
         /// </summary>
-<<<<<<< HEAD
-        [Test]
-=======
-        [Fact]
->>>>>>> 2e935d82
+        [Fact]
         public void EncodingGetterBasedOnXmlDeclaration()
         {
             ProjectRootElement project = ProjectRootElement.Create(XmlReader.Create(new StringReader(ObjectModelHelpers.CleanupFileContents(@"<?xml version=""1.0"" encoding=""utf-16""?>
@@ -844,11 +662,7 @@
         /// Verifies that ProjectRootElement.Encoding returns the correct value
         /// after reading a file off disk, even if no xml declaration is present.
         /// </summary>
-<<<<<<< HEAD
-        [Test]
-=======
-        [Fact]
->>>>>>> 2e935d82
+        [Fact]
         public void EncodingGetterBasedOnActualEncodingWhenXmlDeclarationIsAbsent()
         {
             string projectFullPath = FileUtilities.GetTemporaryFile();
@@ -873,11 +687,7 @@
         /// Verifies that the Save method saves an otherwise unmodified project
         /// with a specified file encoding.
         /// </summary>
-<<<<<<< HEAD
-        [Test]
-=======
-        [Fact]
->>>>>>> 2e935d82
+        [Fact]
         public void SaveUnmodifiedWithNewEncoding()
         {
             ProjectRootElement project = ProjectRootElement.Create(XmlReader.Create(new StringReader(ObjectModelHelpers.CleanupFileContents(@"
@@ -905,11 +715,7 @@
         /// Enumerate over all properties from the project directly.
         /// It should traverse into Choose's.
         /// </summary>
-<<<<<<< HEAD
-        [Test]
-=======
-        [Fact]
->>>>>>> 2e935d82
+        [Fact]
         public void PropertiesEnumerator()
         {
             string content = ObjectModelHelpers.CleanupFileContents(
@@ -966,11 +772,7 @@
         /// Enumerate over all items from the project directly.
         /// It should traverse into Choose's.
         /// </summary>
-<<<<<<< HEAD
-        [Test]
-=======
-        [Fact]
->>>>>>> 2e935d82
+        [Fact]
         public void ItemsEnumerator()
         {
             string content = ObjectModelHelpers.CleanupFileContents(
@@ -1026,42 +828,25 @@
         /// <summary>
         /// Build a solution file that can't be accessed
         /// </summary>
-<<<<<<< HEAD
-        [Test]
-        [ExpectedException(typeof(InvalidProjectFileException))]
+        [Fact]
         public void SolutionCanNotBeOpened()
         {
             if (NativeMethodsShared.IsUnixLike)
             {
-                Assert.Ignore("Security classes are not supported on Unix");
-            }
-
-            string solutionFile = null;
-            string tempFileSentinel = null;
-=======
-        [Fact]
-        public void SolutionCanNotBeOpened()
-        {
+                // Security classes are not supported on Unix
+                return;
+            }            
+
             Assert.Throws<InvalidProjectFileException>(() =>
             {
                 string solutionFile = null;
                 string tempFileSentinel = null;
->>>>>>> 2e935d82
 
                 IdentityReference identity = new SecurityIdentifier(WellKnownSidType.WorldSid, null);
                 FileSystemAccessRule rule = new FileSystemAccessRule(identity, FileSystemRights.Read, AccessControlType.Deny);
 
                 FileSecurity security = null;
 
-<<<<<<< HEAD
-            try
-            {
-                tempFileSentinel = FileUtilities.GetTemporaryFile();
-                solutionFile = Path.ChangeExtension(tempFileSentinel, ".sln");
-                File.Copy(tempFileSentinel, solutionFile);
-
-                security = new FileSecurity(solutionFile, AccessControlSections.All);
-=======
                 try
                 {
                     tempFileSentinel = Microsoft.Build.Shared.FileUtilities.GetTemporaryFile();
@@ -1069,7 +854,6 @@
                     File.Copy(tempFileSentinel, solutionFile);
 
                     security = new FileSecurity(solutionFile, System.Security.AccessControl.AccessControlSections.All);
->>>>>>> 2e935d82
 
                     security.AddAccessRule(rule);
 
@@ -1098,40 +882,23 @@
         /// <summary>
         /// Build a project file that can't be accessed
         /// </summary>
-<<<<<<< HEAD
-        [Test]
-        [ExpectedException(typeof(InvalidProjectFileException))]
+        [Fact]
         public void ProjectCanNotBeOpened()
         {
             if (NativeMethodsShared.IsUnixLike)
             {
-                Assert.Ignore("FileSecurity class is not supported on Unix");
-            }
-
-            string projectFile = null;
-=======
-        [Fact]
-        public void ProjectCanNotBeOpened()
-        {
+                return; // FileSecurity class is not supported on Unix
+            }
+            
             Assert.Throws<InvalidProjectFileException>(() =>
             {
                 string projectFile = null;
->>>>>>> 2e935d82
 
                 IdentityReference identity = new SecurityIdentifier(WellKnownSidType.WorldSid, null);
                 FileSystemAccessRule rule = new FileSystemAccessRule(identity, FileSystemRights.Read, AccessControlType.Deny);
 
                 FileSecurity security = null;
 
-<<<<<<< HEAD
-            try
-            {
-                // Does not have .sln or .vcproj extension so loads as project
-                projectFile = FileUtilities.GetTemporaryFile();
-
-                security = new FileSecurity(projectFile, AccessControlSections.All);
-                security.AddAccessRule(rule);
-=======
                 try
                 {
                     // Does not have .sln or .vcproj extension so loads as project
@@ -1139,7 +906,6 @@
 
                     security = new FileSecurity(projectFile, System.Security.AccessControl.AccessControlSections.All);
                     security.AddAccessRule(rule);
->>>>>>> 2e935d82
 
                     File.SetAccessControl(projectFile, security);
 
@@ -1165,25 +931,16 @@
         /// <summary>
         /// Build a corrupt solution
         /// </summary>
-<<<<<<< HEAD
-        [Test]
-        [ExpectedException(typeof(InvalidProjectFileException))]
-=======
-        [Fact]
->>>>>>> 2e935d82
+        [Fact]
         public void SolutionCorrupt()
         {
             Assert.Throws<InvalidProjectFileException>(() =>
             {
-<<<<<<< HEAD
-                solutionFile = FileUtilities.GetTemporaryFile();
-=======
                 string solutionFile = null;
 
                 try
                 {
                     solutionFile = Microsoft.Build.Shared.FileUtilities.GetTemporaryFile();
->>>>>>> 2e935d82
 
                     // Arbitrary corrupt content
                     string content = @"Microsoft Visual Studio Solution File, Format Version 10.00
@@ -1204,16 +961,12 @@
         /// <summary>
         /// Open lots of projects concurrently to try to trigger problems
         /// </summary>
-<<<<<<< HEAD
-        [Test]
-=======
-        [Fact]
->>>>>>> 2e935d82
+        [Fact]
         public void ConcurrentProjectOpenAndCloseThroughProject()
         {
             if (NativeMethodsShared.IsUnixLike)
             {
-                Assert.Ignore("TODO: This test hangs on Linux. Investigate");
+                return; // TODO: This test hangs on Linux. Investigate
             }
 
             int iterations = 500;
@@ -1289,11 +1042,7 @@
         /// <summary>
         /// Open lots of projects concurrently to try to trigger problems
         /// </summary>
-<<<<<<< HEAD
-        [Test]
-=======
-        [Fact]
->>>>>>> 2e935d82
+        [Fact]
         public void ConcurrentProjectOpenAndCloseThroughProjectRootElement()
         {
             int iterations = 500;
@@ -1359,11 +1108,7 @@
         /// <summary>
         /// Tests DeepClone and CopyFrom for ProjectRootElements.
         /// </summary>
-<<<<<<< HEAD
-        [Test]
-=======
-        [Fact]
->>>>>>> 2e935d82
+        [Fact]
         public void DeepClone()
         {
             var pre = ProjectRootElement.Create();
@@ -1411,11 +1156,7 @@
         /// <summary>
         /// Tests DeepClone and CopyFrom for ProjectRootElement that contain ProjectExtensions with text inside.
         /// </summary>
-<<<<<<< HEAD
-        [Test]
-=======
-        [Fact]
->>>>>>> 2e935d82
+        [Fact]
         public void DeepCloneWithProjectExtensionsElementOfText()
         {
             var pre = ProjectRootElement.Create();
@@ -1430,11 +1171,7 @@
         /// <summary>
         /// Tests DeepClone and CopyFrom for ProjectRootElement that contain ProjectExtensions with xml inside.
         /// </summary>
-<<<<<<< HEAD
-        [Test]
-=======
-        [Fact]
->>>>>>> 2e935d82
+        [Fact]
         public void DeepCloneWithProjectExtensionsElementOfXml()
         {
             var pre = ProjectRootElement.Create();
@@ -1477,13 +1214,8 @@
             {
                 Assert.Equal(encoding, reader.CurrentEncoding);
                 string actual = reader.ReadLine();
-<<<<<<< HEAD
                 string expected = string.Format(@"<?xml version=""1.0"" encoding=""{0}""?>", encoding.WebName);
-                Assert.AreEqual(expected, actual, "The encoding was not emitted as an XML declaration.");
-=======
-                string expected = String.Format(@"<?xml version=""1.0"" encoding=""{0}""?>", encoding.WebName);
                 Assert.Equal(expected, actual); // "The encoding was not emitted as an XML declaration."
->>>>>>> 2e935d82
             }
 
             project = ProjectRootElement.Open(projectFullPath, new ProjectCollection());
