﻿// Copyright (c) Microsoft. All rights reserved.
// Licensed under the MIT license. See LICENSE file in the project root for full license information.
//-----------------------------------------------------------------------
// </copyright>
// <summary>Definition of ProjectRootElement class.</summary>
//-----------------------------------------------------------------------

using System;
using System.Collections.Generic;
using System.Diagnostics;
using System.Globalization;
using System.IO;
using System.Text;
using System.Threading;
using System.Xml;
using Microsoft.Build.Collections;
using Microsoft.Build.Evaluation;
using Microsoft.Build.Framework;
using Microsoft.Build.Shared;
#if (!STANDALONEBUILD)
using Microsoft.Internal.Performance;
#if MSBUILDENABLEVSPROFILING 
using Microsoft.VisualStudio.Profiler;
#endif
#endif
using ILoggingService = Microsoft.Build.BackEnd.Logging.ILoggingService;
using ProjectXmlUtilities = Microsoft.Build.Internal.ProjectXmlUtilities;
using InvalidProjectFileException = Microsoft.Build.Exceptions.InvalidProjectFileException;

namespace Microsoft.Build.Construction
{
    /// <summary>
    /// Event handler for the event fired after this project file is named or renamed.
    /// If the project file has not previously had a name, oldFullPath is null.
    /// </summary>
    internal delegate void RenameHandlerDelegate(string oldFullPath);

    /// <summary>
    /// ProjectRootElement class represents an MSBuild project, an MSBuild targets file or any other file that conforms to MSBuild
    /// project file schema.
    /// This class and its related classes allow a complete MSBuild project or targets file to be read and written.
    /// Comments and whitespace cannot be edited through this model at present.
    /// 
    /// Each project root element is associated with exactly one ProjectCollection. This allows the owner of that project collection
    /// to control its lifetime and not be surprised by edits via another project collection.
    /// </summary>
    [DebuggerDisplay("{FullPath} #Children={Count} DefaultTargets={DefaultTargets} ToolsVersion={ToolsVersion} InitialTargets={InitialTargets} ExplicitlyLoaded={IsExplicitlyLoaded}")]
    public class ProjectRootElement : ProjectElementContainer
    {
        /// Constants for default (empty) project file.
        private const string EmptyProjectFileContent = "{0}<Project{1}{2}>\r\n</Project>";
        private const string EmptyProjectFileXmlDeclaration = "<?xml version=\"1.0\" encoding=\"utf-8\"?>\r\n";
        private const string EmptyProjectFileToolsVersion = " ToolsVersion=\"" + MSBuildConstants.CurrentToolsVersion + "\"";
        private const string EmptyProjectFileXmlNamespace = " xmlns=\"http://schemas.microsoft.com/developer/msbuild/2003\"";

        /// <summary>
        /// The singleton delegate that loads projects into the ProjectRootElement
        /// </summary>
        private static readonly ProjectRootElementCache.OpenProjectRootElement s_openLoaderDelegate = OpenLoader;

        private static readonly ProjectRootElementCache.OpenProjectRootElement s_openLoaderPreserveFormattingDelegate = OpenLoaderPreserveFormatting;

        /// <summary>
        /// The default encoding to use / assume for a new project.
        /// </summary>
        private static readonly Encoding s_defaultEncoding = Encoding.UTF8;

        /// <summary>
        /// A global counter used to ensure each project version is distinct from every other.
        /// </summary>
        /// <remarks>
        /// This number is static so that it is unique across the appdomain. That is so that a host
        /// can know when a ProjectRootElement has been unloaded (perhaps after modification) and
        /// reloaded -- the version won't reset to '0'.
        /// </remarks>
        private static int s_globalVersionCounter = 0;

        /// <summary>
        /// Version number of this object that was last saved to disk, or last loaded from disk.
        /// Used to figure whether this object is dirty for saving.
        /// Saving to or loading from a provided stream reader does not modify this value, only saving to or loading from disk.
        /// The actual value is meaningless (since the counter is shared with all projects) --
        /// it should only be compared to a stored value.
        /// Immediately after loading from disk, this has the same value as <see cref="_version">version</see>.
        /// </summary>
        private int _versionOnDisk;

        /// <summary>
        /// Current version number of this object.
        /// Used to figure whether this object is dirty for saving, or projects evaluated from
        /// this object need to be re-evaluated.
        /// The actual value is meaningless (since the counter is shared with all projects) --
        /// it should only be compared to a stored value.
        /// </summary>
        /// <remarks>
        /// Set this only through <see cref="MarkDirty(string, string)"/>.
        /// </remarks>
        private int _version;

        /// <summary>
        /// The encoding of the project that was (if applicable) loaded off disk, and that will be used to save the project.
        /// </summary>
        /// <value>Defaults to UTF8 for new projects.</value>
        private Encoding _encoding;

        /// <summary>
        /// XML namespace specified and used by this project file. If a namespace was not specified in the project file, this
        /// value will be string.Empty.
        /// </summary>
        internal string XmlNamespace { get; set; }

        /// <summary>
        /// The project file's location. It can be null if the project is not directly loaded from a file.
        /// </summary>
        private ElementLocation _projectFileLocation;

        /// <summary>
        /// The directory that the project is in. 
        /// Essential for evaluating relative paths.
        /// If the project is not loaded from disk, returns the current-directory from 
        /// the time the project was loaded - this is the same behavior as Whidbey/Orcas.
        /// </summary>
        private string _directory;

        /// <summary>
        /// The time that this object was last changed. If it hasn't
        /// been changed since being loaded or created, its value is <see cref="DateTime.MinValue"/>.
        /// Stored as UTC as this is faster when there are a large number of rapid edits.
        /// </summary>
        private DateTime _timeLastChangedUtc;

        /// <summary>
        /// The last-write-time of the file that was read, when it was read.
        /// This can be used to see whether the file has been changed on disk
        /// by an external means.
        /// </summary>
        private DateTime _lastWriteTimeWhenRead;

        /// <summary>
        /// The cache in which this project root element is stored.
        /// </summary>
        private ProjectRootElementCache _projectRootElementCache;

        /// <summary>
        /// Reason it was last marked dirty; unlocalized, for debugging
        /// </summary>
        private string _dirtyReason = "first created project {0}";

        /// <summary>
        /// Parameter to be formatted into the dirty reason
        /// </summary>
        private string _dirtyParameter = String.Empty;

        /// <summary>
        /// The build event context errors should be logged in.
        /// </summary>
        private BuildEventContext _buildEventContext;

        /// <summary>
        /// Initialize a ProjectRootElement instance from a XmlReader.
        /// May throw InvalidProjectFileException.
        /// Leaves the project dirty, indicating there are unsaved changes.
        /// Used to create a root element for solutions loaded by the 3.5 version of the solution wrapper.
        /// </summary>
        internal ProjectRootElement(XmlReader xmlReader, ProjectRootElementCache projectRootElementCache, bool isExplicitlyLoaded,
            bool preserveFormatting)
            : base()
        {
            ErrorUtilities.VerifyThrowArgumentNull(xmlReader, "xmlReader");
            ErrorUtilities.VerifyThrowArgumentNull(projectRootElementCache, "projectRootElementCache");

            this.IsExplicitlyLoaded = isExplicitlyLoaded;
            _projectRootElementCache = projectRootElementCache;
            _directory = NativeMethodsShared.GetCurrentDirectory();
            IncrementVersion();

            XmlDocumentWithLocation document = LoadDocument(xmlReader, preserveFormatting);

            ProjectParser.Parse(document, this);
        }

        /// <summary>
        /// Initialize an in-memory, empty ProjectRootElement instance that can be saved later.
        /// Leaves the project dirty, indicating there are unsaved changes.
        /// </summary>
        private ProjectRootElement(ProjectRootElementCache projectRootElementCache, NewProjectFileOptions projectFileOptions)
        {
            ErrorUtilities.VerifyThrowArgumentNull(projectRootElementCache, "projectRootElementCache");

            _projectRootElementCache = projectRootElementCache;
            _directory = NativeMethodsShared.GetCurrentDirectory();
            IncrementVersion();

            XmlDocumentWithLocation document = new XmlDocumentWithLocation();

            XmlReaderSettings xrs = new XmlReaderSettings();
            xrs.DtdProcessing = DtdProcessing.Ignore;
            
            var emptyProjectFile = string.Format(EmptyProjectFileContent,
                (projectFileOptions & NewProjectFileOptions.IncludeXmlDeclaration) != 0 ? EmptyProjectFileXmlDeclaration : string.Empty,
                (projectFileOptions & NewProjectFileOptions.IncludeToolsVersion) != 0 ? EmptyProjectFileToolsVersion : string.Empty,
                (projectFileOptions & NewProjectFileOptions.IncludeXmlNamespace) != 0 ? EmptyProjectFileXmlNamespace : string.Empty);

            using (XmlReader xr = XmlReader.Create(new StringReader(emptyProjectFile), xrs))
            {
                document.Load(xr);
            }

            ProjectParser.Parse(document, this);
        }

        /// <summary>
        /// Initialize a ProjectRootElement instance over a project with the specified file path.
        /// Assumes path is already normalized.
        /// May throw InvalidProjectFileException.
        /// </summary>
        private ProjectRootElement(string path, ProjectRootElementCache projectRootElementCache, BuildEventContext buildEventContext,
            bool preserveFormatting)
            : base()
        {
            ErrorUtilities.VerifyThrowArgumentLength(path, "path");
            ErrorUtilities.VerifyThrowInternalRooted(path);
            ErrorUtilities.VerifyThrowArgumentNull(projectRootElementCache, "projectRootElementCache");
            ErrorUtilities.VerifyThrowArgumentNull(buildEventContext, "buildEventContext");
            _projectRootElementCache = projectRootElementCache;
            _buildEventContext = buildEventContext;

            IncrementVersion();
            _versionOnDisk = _version;
            _timeLastChangedUtc = DateTime.UtcNow;

            XmlDocumentWithLocation document = LoadDocument(path, preserveFormatting);

            ProjectParser.Parse(document, this);

            projectRootElementCache.AddEntry(this);
        }

        /// <summary>
        /// Initialize a ProjectRootElement instance from an existing document.
        /// May throw InvalidProjectFileException.
        /// Leaves the project dirty, indicating there are unsaved changes.
        /// </summary>
        /// <remarks>
        /// Do not make public: we do not wish to expose particular XML API's.
        /// </remarks>
        private ProjectRootElement(XmlDocumentWithLocation document, ProjectRootElementCache projectRootElementCache)
            : base()
        {
            ErrorUtilities.VerifyThrowArgumentNull(document, "document");
            ErrorUtilities.VerifyThrowArgumentNull(projectRootElementCache, "projectRootElementCache");

            _projectRootElementCache = projectRootElementCache;
            _directory = NativeMethodsShared.GetCurrentDirectory();
            IncrementVersion();

            ProjectParser.Parse(document, this);
        }

        /// <summary>
        /// Event raised after this project is renamed
        /// </summary>
        internal event RenameHandlerDelegate OnAfterProjectRename;

        /// <summary>
        /// Event raised after the project XML is changed.
        /// </summary>
        internal event EventHandler<ProjectXmlChangedEventArgs> OnProjectXmlChanged;

        /// <summary>
        /// Condition should never be set, but the getter returns null instead of throwing 
        /// because a nonexistent condition is implicitly true
        /// </summary>
        public override string Condition
        {
            get
            {
                return null;
            }

            set
            {
                ErrorUtilities.ThrowInvalidOperation("OM_CannotGetSetCondition");
            }
        }

        #region ChildEnumerators
        /// <summary>
        /// Get a read-only collection of the child chooses, if any
        /// </summary>
        /// <remarks>
        /// The name is inconsistent to make it more understandable, per API review.
        /// </remarks>
        public ICollection<ProjectChooseElement> ChooseElements
        {
            get
            {
                return new ReadOnlyCollection<ProjectChooseElement>
                    (
                        new FilteringEnumerable<ProjectElement, ProjectChooseElement>(Children)
                    );
            }
        }

        /// <summary>
        /// Get a read-only collection of the child item definition groups, if any
        /// </summary>
        public ICollection<ProjectItemDefinitionGroupElement> ItemDefinitionGroups
        {
            get
            {
                return new ReadOnlyCollection<ProjectItemDefinitionGroupElement>
                    (
                        new FilteringEnumerable<ProjectElement, ProjectItemDefinitionGroupElement>(Children)
                    );
            }
        }

        /// <summary>
        /// Get a read-only collection of the child item definitions, if any, in all item definition groups anywhere in the project file.
        /// </summary>
        public ICollection<ProjectItemDefinitionElement> ItemDefinitions
        {
            get
            {
                return new ReadOnlyCollection<ProjectItemDefinitionElement>
                    (
                        new FilteringEnumerable<ProjectElement, ProjectItemDefinitionElement>(AllChildren)
                    );
            }
        }

        /// <summary>
        /// Get a read-only collection over the child item groups, if any.
        /// Does not include any that may not be at the root, i.e. inside Choose elements.
        /// </summary>
        public ICollection<ProjectItemGroupElement> ItemGroups
        {
            get
            {
                return new ReadOnlyCollection<ProjectItemGroupElement>
                    (
                        new FilteringEnumerable<ProjectElement, ProjectItemGroupElement>(Children)
                    );
            }
        }

        /// <summary>
        /// Get a read-only collection of the child items, if any, in all item groups anywhere in the project file.
        /// Not restricted to root item groups: traverses through Choose elements.
        /// </summary>
        public ICollection<ProjectItemElement> Items
        {
            get
            {
                return new ReadOnlyCollection<ProjectItemElement>
                    (
                        new FilteringEnumerable<ProjectElement, ProjectItemElement>(AllChildren)
                    );
            }
        }

        /// <summary>
        /// Get a read-only collection of the child import groups, if any.
        /// </summary>
        public ICollection<ProjectImportGroupElement> ImportGroups
        {
            get
            {
                return new ReadOnlyCollection<ProjectImportGroupElement>
                    (
                        new FilteringEnumerable<ProjectElement, ProjectImportGroupElement>(Children)
                    );
            }
        }

        /// <summary>
        /// Get a read-only collection of the child imports
        /// </summary>
        public ICollection<ProjectImportElement> Imports
        {
            get
            {
                return new ReadOnlyCollection<ProjectImportElement>
                    (
                        new FilteringEnumerable<ProjectElement, ProjectImportElement>(AllChildren)
                    );
            }
        }

        /// <summary>
        /// Get a read-only collection of the child property groups, if any.
        /// Does not include any that may not be at the root, i.e. inside Choose elements.
        /// </summary>
        public ICollection<ProjectPropertyGroupElement> PropertyGroups
        {
            get
            {
                return new ReadOnlyCollection<ProjectPropertyGroupElement>
                    (
                        new FilteringEnumerable<ProjectElement, ProjectPropertyGroupElement>(Children)
                    );
            }
        }

        /// <summary>
        /// Geta read-only collection of the child properties, if any, in all property groups anywhere in the project file.
        /// Not restricted to root property groups: traverses through Choose elements.
        /// </summary>
        public ICollection<ProjectPropertyElement> Properties
        {
            get
            {
                return new ReadOnlyCollection<ProjectPropertyElement>
                    (
                        new FilteringEnumerable<ProjectElement, ProjectPropertyElement>(AllChildren)
                    );
            }
        }

        /// <summary>
        /// Get a read-only collection of the child targets
        /// </summary>
        public ICollection<ProjectTargetElement> Targets
        {
            get
            {
                return new ReadOnlyCollection<ProjectTargetElement>
                    (
                        new FilteringEnumerable<ProjectElement, ProjectTargetElement>(Children)
                    );
            }
        }

        /// <summary>
        /// Get a read-only collection of the child usingtasks, if any
        /// </summary>
        public ICollection<ProjectUsingTaskElement> UsingTasks
        {
            get
            {
                return new ReadOnlyCollection<ProjectUsingTaskElement>
                    (
                        new FilteringEnumerable<ProjectElement, ProjectUsingTaskElement>(Children)
                    );
            }
        }

        /// <summary>
        /// Get a read-only collection of the child item groups, if any, in reverse order
        /// </summary>
        public ICollection<ProjectItemGroupElement> ItemGroupsReversed
        {
            get
            {
                return new ReadOnlyCollection<ProjectItemGroupElement>
                    (
                        new FilteringEnumerable<ProjectElement, ProjectItemGroupElement>(ChildrenReversed)
                    );
            }
        }

        /// <summary>
        /// Get a read-only collection of the child item definition groups, if any, in reverse order
        /// </summary>
        public ICollection<ProjectItemDefinitionGroupElement> ItemDefinitionGroupsReversed
        {
            get
            {
                return new ReadOnlyCollection<ProjectItemDefinitionGroupElement>
                    (
                        new FilteringEnumerable<ProjectElement, ProjectItemDefinitionGroupElement>(ChildrenReversed)
                    );
            }
        }

        /// <summary>
        /// Get a read-only collection of the child import groups, if any, in reverse order
        /// </summary>
        public ICollection<ProjectImportGroupElement> ImportGroupsReversed
        {
            get
            {
                return new ReadOnlyCollection<ProjectImportGroupElement>
                    (
                        new FilteringEnumerable<ProjectElement, ProjectImportGroupElement>(ChildrenReversed)
                    );
            }
        }

        /// <summary>
        /// Get a read-only collection of the child property groups, if any, in reverse order
        /// </summary>
        public ICollection<ProjectPropertyGroupElement> PropertyGroupsReversed
        {
            get
            {
                return new ReadOnlyCollection<ProjectPropertyGroupElement>
                    (
                        new FilteringEnumerable<ProjectElement, ProjectPropertyGroupElement>(ChildrenReversed)
                    );
            }
        }

        #endregion

        /// <summary>
        /// The directory that the project is in. 
        /// Essential for evaluting relative paths.
        /// Is never null, even if the FullPath does not contain directory information.
        /// If the project has not been loaded from disk and has not been given a path, returns the current-directory from 
        /// the time the project was loaded - this is the same behavior as Whidbey/Orcas.
        /// If the project has not been loaded from disk but has been given a path, this path may not exist.
        /// </summary>
        public string DirectoryPath
        {
            [DebuggerStepThrough]
            get
            { return _directory ?? String.Empty; }
            internal set { _directory = value; } // Used during solution load to ensure solutions which were created from a file have a location.
        }

        /// <summary>
        /// Full path to the project file.
        /// If the project has not been loaded from disk and has not been given a path, returns null.
        /// If the project has not been loaded from disk but has been given a path, this path may not exist.
        /// Setter renames the project, if it already had a name.
        /// </summary>
        /// <remarks>
        /// Updates the ProjectRootElement cache.
        /// </remarks>
        public string FullPath
        {
            get
            {
                return (_projectFileLocation != null) ? _projectFileLocation.File : null;
            }

            set
            {
                ErrorUtilities.VerifyThrowArgumentLength(value, "value");

                string oldFullPath = (_projectFileLocation != null) ? _projectFileLocation.File : null;

                // We do not control the current directory at this point, but assume that if we were
                // passed a relative path, the caller assumes we will prepend the current directory.
                string newFullPath = FileUtilities.NormalizePath(value);

                if (String.Equals(oldFullPath, newFullPath, StringComparison.OrdinalIgnoreCase))
                {
                    return;
                }

                _projectFileLocation = ElementLocation.Create(newFullPath);
                _directory = Path.GetDirectoryName(newFullPath);

                if (XmlDocument != null)
                {
                    XmlDocument.FullPath = newFullPath;
                }

                if (oldFullPath == null)
                {
                    _projectRootElementCache.AddEntry(this);
                }
                else
                {
                    _projectRootElementCache.RenameEntry(oldFullPath, this);
                }

                RenameHandlerDelegate rename = OnAfterProjectRename;
                if (rename != null)
                {
                    rename(oldFullPath);
                }

                MarkDirty("Set project FullPath to '{0}'", FullPath);
            }
        }

        /// <summary>
        /// Encoding that the project file is saved in, or will be saved in, unless
        /// otherwise specified.
        /// </summary>
        /// <remarks>
        /// Returns the encoding from the Xml declaration if any, otherwise UTF8.
        /// </remarks>
        public Encoding Encoding
        {
            get
            {
                // No thread-safety lock required here because many reader threads would set the same value to the field.
                if (_encoding == null)
                {
                    XmlDeclaration declaration = XmlDocument.FirstChild as XmlDeclaration;

                    if (declaration != null)
                    {
                        if (declaration.Encoding.Length > 0)
                        {
                            _encoding = Encoding.GetEncoding(declaration.Encoding);
                        }
                    }
                }

                // Ensure we never return null, in case there was no xml declaration that we could find above.
                return _encoding ?? s_defaultEncoding;
            }
        }

        /// <summary>
        /// Gets or sets the value of DefaultTargets. If there is no DefaultTargets, returns empty string.
        /// If the value is null or empty, removes the attribute.
        /// </summary>
        public string DefaultTargets
        {
            [DebuggerStepThrough]
            get
            {
                return ProjectXmlUtilities.GetAttributeValue(XmlElement, XMakeAttributes.defaultTargets);
            }

            [DebuggerStepThrough]
            set
            {
                ProjectXmlUtilities.SetOrRemoveAttribute(XmlElement, XMakeAttributes.defaultTargets, value);
                MarkDirty("Set Project DefaultTargets to '{0}'", value);
            }
        }

        /// <summary>
        /// Gets or sets the value of InitialTargets. If there is no InitialTargets, returns empty string.
        /// If the value is null or empty, removes the attribute.
        /// </summary>
        public string InitialTargets
        {
            [DebuggerStepThrough]
            get
            {
                return ProjectXmlUtilities.GetAttributeValue(XmlElement, XMakeAttributes.initialTargets);
            }

            [DebuggerStepThrough]
            set
            {
                ProjectXmlUtilities.SetOrRemoveAttribute(XmlElement, XMakeAttributes.initialTargets, value);
                MarkDirty("Set project InitialTargets to '{0}'", value);
            }
        }

        /// <summary>
        /// Gets or sets the value of TreatAsLocalProperty. If there is no tag, returns empty string.
        /// If the value being set is null or empty, removes the attribute.
        /// </summary>
        public string TreatAsLocalProperty
        {
            [DebuggerStepThrough]
            get
            {
                return ProjectXmlUtilities.GetAttributeValue(XmlElement, XMakeAttributes.treatAsLocalProperty);
            }

            [DebuggerStepThrough]
            set
            {
                ProjectXmlUtilities.SetOrRemoveAttribute(XmlElement, XMakeAttributes.treatAsLocalProperty, value);
                MarkDirty("Set project TreatAsLocalProperty to '{0}'", value);
            }
        }

        /// <summary>
        /// Gets or sets the value of ToolsVersion. If there is no ToolsVersion, returns empty string.
        /// If the value is null or empty, removes the attribute.
        /// </summary>
        public string ToolsVersion
        {
            [DebuggerStepThrough]
            get
            {
                return ProjectXmlUtilities.GetAttributeValue(XmlElement, XMakeAttributes.toolsVersion);
            }

            [DebuggerStepThrough]
            set
            {
                ProjectXmlUtilities.SetOrRemoveAttribute(XmlElement, XMakeAttributes.toolsVersion, value);
                MarkDirty("Set project ToolsVersion {0}", value);
            }
        }

        /// <summary>
        /// Gets the XML representing this project as a string.
        /// Does not remove any dirty flag.
        /// </summary>
        /// <remarks>
        /// Useful for debugging.
        /// Note that we do not expose an XmlDocument or any other specific XML API.
        /// </remarks>
        public string RawXml
        {
            get
            {
                using (StringWriter stringWriter = new EncodingStringWriter(Encoding))
                {
                    using (ProjectWriter projectWriter = new ProjectWriter(stringWriter))
                    {
                        projectWriter.Initialize(XmlDocument);
                        XmlDocument.Save(projectWriter);
                    }

                    return stringWriter.ToString();
                }
            }
        }

        /// <summary>
        /// Whether the XML has been modified since it was last loaded or saved.
        /// </summary>
        public bool HasUnsavedChanges
        {
            get
            {
                if (Version != _versionOnDisk)
                {
                    return true;
                }

                return false;
            }
        }

        /// <summary>
        /// Version number of this object.
        /// A host can compare this to a stored version number to determine whether
        /// a project's XML has changed, even if it has also been saved since.
        /// 
        /// The actual value is meaningless: an edit may increment it more than once,
        /// so it should only be compared to a stored value.
        /// </summary>
        /// <remarks>
        /// Used by the Project class to figure whether changes have occurred that 
        /// it might want to pick up by reevaluation.
        /// 
        /// Used by the ProjectRootElement class to determine whether it needs to save.
        /// 
        /// This number is unique to the appdomain. That means that it is possible
        /// to know when a ProjectRootElement has been unloaded (perhaps after modification) and
        /// reloaded -- the version won't reset to '0'.
        /// 
        /// We're assuming we don't have over 2 billion edits.
        /// </remarks>
        public int Version
        {
            get
            {
                return _version;
            }
        }

        /// <summary>
        /// The time that this object was last changed. If it hasn't
        /// been changed since being loaded or created, its value is <see cref="DateTime.MinValue"/>.
        /// </summary>
        /// <remarks>
        /// This is used by the VB/C# project system.
        /// </remarks>
        public DateTime TimeLastChanged
        {
            [DebuggerStepThrough]
            get
            { return _timeLastChangedUtc.ToLocalTime(); }
        }

        /// <summary>
        /// The last-write-time of the file that was read, when it was read.
        /// This can be used to see whether the file has been changed on disk
        /// by an external means.
        /// </summary>
        public DateTime LastWriteTimeWhenRead
        {
            [DebuggerStepThrough]
            get
            { return _lastWriteTimeWhenRead; }
        }

        /// <summary>
        /// This does not allow conditions, so it should not be called.
        /// </summary>
        public override ElementLocation ConditionLocation
        {
            get
            {
                ErrorUtilities.ThrowInternalError("Should not evaluate this");
                return null;
            }
        }

        /// <summary>
        /// Location of the originating file itself, not any specific content within it.
        /// If the file has not been given a name, returns an empty location.
        /// This is a case where it is legitimate to "not have a location".
        /// </summary>
        public ElementLocation ProjectFileLocation
        {
            get { return _projectFileLocation ?? ElementLocation.EmptyLocation; }
        }

        /// <summary>
        /// Location of the toolsversion attribute, if any
        /// </summary>
        public ElementLocation ToolsVersionLocation
        {
            get { return XmlElement.GetAttributeLocation(XMakeAttributes.toolsVersion); }
        }

        /// <summary>
        /// Location of the defaulttargets attribute, if any
        /// </summary>
        public ElementLocation DefaultTargetsLocation
        {
            get { return XmlElement.GetAttributeLocation(XMakeAttributes.defaultTargets); }
        }

        /// <summary>
        /// Location of the initialtargets attribute, if any
        /// </summary>
        public ElementLocation InitialTargetsLocation
        {
            get { return XmlElement.GetAttributeLocation(XMakeAttributes.initialTargets); }
        }

        /// <summary>
        /// Location of the TreatAsLocalProperty attribute, if any
        /// </summary>
        public ElementLocation TreatAsLocalPropertyLocation
        {
            get { return XmlElement.GetAttributeLocation(XMakeAttributes.treatAsLocalProperty); }
        }

        /// <summary>
        /// Has the project root element been explicitly loaded for a build or has it been implicitly loaded
        /// as part of building another project.
        /// </summary>
        /// <remarks>
        /// Internal code that wants to set this to true should call <see cref="MarkAsExplicitlyLoaded"/>.
        /// The setter is private to make it more difficult to downgrade an existing PRE to an implicitly loaded state, which should never happen.
        /// </remarks>
        internal bool IsExplicitlyLoaded
        {
            get;
            private set;
        }

        /// <summary>
        /// Retrieves the root element cache with which this root element is associated.
        /// </summary>
        internal ProjectRootElementCache ProjectRootElementCache
        {
            [DebuggerStepThrough]
            get
            { return _projectRootElementCache; }
        }

        /// <summary>
        /// Gets a value indicating whether this PRE is known by its containing collection.
        /// </summary>
        internal bool IsMemberOfProjectCollection
        {
            get
            {
                // We call AddEntry on the ProjectRootElementCache when we first get our filename set.
                return _projectFileLocation != null;
            }
        }

        /// <summary>
        /// Indicates whether there are any targets in this project 
        /// that use the "Returns" attribute.  If so, then this project file
        /// is automatically assumed to be "Returns-enabled", and the default behaviour
        /// for targets without Returns attributes changes from using the Outputs to 
        /// returning nothing by default. 
        /// </summary>
        internal bool ContainsTargetsWithReturnsAttribute
        {
            get;
            set;
        }

        /// <summary>
        /// Gets the ProjectExtensions child, if any, otherwise null.
        /// </summary>
        /// <remarks>
        /// Not public as we do not wish to encourage the use of ProjectExtensions.
        /// </remarks>
        internal ProjectExtensionsElement ProjectExtensions
        {
            get
            {
                foreach (ProjectElement child in ChildrenReversed)
                {
                    ProjectExtensionsElement extensions = child as ProjectExtensionsElement;

                    if (extensions != null)
                    {
                        return extensions;
                    }
                }

                return null;
            }
        }

        /// <summary>
        /// Returns an unlocalized indication of how this file was last dirtied.
        /// This is for debugging purposes only.
        /// String formatting only occurs when retrieved.
        /// </summary>
        internal string LastDirtyReason
        {
            get
            {
                if (_dirtyReason == null)
                {
                    return null;
                }

                return String.Format(CultureInfo.InvariantCulture, _dirtyReason, _dirtyParameter);
            }
        }

        /// <summary>
        /// Initialize an in-memory, empty ProjectRootElement instance that can be saved later.
        /// Uses the global project collection.
        /// </summary>
        public static ProjectRootElement Create()
        {
            return Create(ProjectCollection.GlobalProjectCollection, Project.DefaultNewProjectTemplateOptions);
        }

        public static ProjectRootElement Create(NewProjectFileOptions projectFileOptions)
        {
            return Create(ProjectCollection.GlobalProjectCollection, projectFileOptions);
        }

        /// <summary>
        /// Initialize an in-memory, empty ProjectRootElement instance that can be saved later.
        /// Uses the specified project collection.
        /// </summary>
        public static ProjectRootElement Create(ProjectCollection projectCollection)
        {
            return Create(projectCollection.ProjectRootElementCache);
        }

        public static ProjectRootElement Create(ProjectCollection projectCollection, NewProjectFileOptions projectFileOptions)
        {
            ErrorUtilities.VerifyThrowArgumentNull(projectCollection, "projectCollection");

            return Create(projectCollection.ProjectRootElementCache, projectFileOptions);
        }


        /// <summary>
        /// Initialize an in-memory, empty ProjectRootElement instance that can be saved later.
        /// Uses the global project collection.
        /// </summary>
        public static ProjectRootElement Create(string path)
        {
            return Create(path, ProjectCollection.GlobalProjectCollection, Project.DefaultNewProjectTemplateOptions);
        }

        public static ProjectRootElement Create(string path, NewProjectFileOptions newProjectFileOptions)
        {
            return Create(path, ProjectCollection.GlobalProjectCollection, newProjectFileOptions);
        }

        /// <summary>
        /// Initialize an in-memory, empty ProjectRootElement instance that can be saved later.
        /// Uses the specified project collection.
        /// </summary>
        public static ProjectRootElement Create(string path, ProjectCollection projectCollection)
        {
            return Create(path, projectCollection, Project.DefaultNewProjectTemplateOptions);
        }

        /// <summary>
        /// Initialize an in-memory, empty ProjectRootElement instance that can be saved later.
        /// Uses the specified project collection.
        /// </summary>
        public static ProjectRootElement Create(string path, ProjectCollection projectCollection, NewProjectFileOptions newProjectFileOptions)
        {
            ErrorUtilities.VerifyThrowArgumentLength(path, "path");
            ErrorUtilities.VerifyThrowArgumentNull(projectCollection, "projectCollection");

            ProjectRootElement projectRootElement = new ProjectRootElement(projectCollection.ProjectRootElementCache, newProjectFileOptions);
            projectRootElement.FullPath = path;

            return projectRootElement;
        }

        /// <summary>
        /// Initialize a ProjectRootElement instance from an XmlReader.
        /// Uses the global project collection.
        /// May throw InvalidProjectFileException.
        /// </summary>
        public static ProjectRootElement Create(XmlReader xmlReader)
        {
            return Create(xmlReader, ProjectCollection.GlobalProjectCollection, preserveFormatting: false);
        }

        /// <summary>
        /// Initialize a ProjectRootElement instance from an XmlReader.
        /// Uses the specified project collection.
        /// May throw InvalidProjectFileException.
        /// </summary>
        public static ProjectRootElement Create(XmlReader xmlReader, ProjectCollection projectCollection)
        {
            return Create(xmlReader, projectCollection, preserveFormatting: false);
        }

        /// <summary>
        /// Initialize a ProjectRootElement instance from an XmlReader.
        /// Uses the specified project collection.
        /// May throw InvalidProjectFileException.
        /// </summary>
        public static ProjectRootElement Create(XmlReader xmlReader, ProjectCollection projectCollection, bool preserveFormatting)
        {
            ErrorUtilities.VerifyThrowArgumentNull(projectCollection, "projectCollection");

            return new ProjectRootElement(xmlReader, projectCollection.ProjectRootElementCache, true /*Explicitly loaded*/,
                preserveFormatting);
        }

        /// <summary>
        /// Initialize a ProjectRootElement instance by loading from the specified file path.
        /// Uses the global project collection.
        /// May throw InvalidProjectFileException.
        /// </summary>
        public static ProjectRootElement Open(string path)
        {
            return Open(path, ProjectCollection.GlobalProjectCollection);
        }

        /// <summary>
        /// Initialize a ProjectRootElement instance by loading from the specified file path.
        /// Uses the specified project collection.
        /// May throw InvalidProjectFileException.
        /// </summary>
        public static ProjectRootElement Open(string path, ProjectCollection projectCollection)
        {
            return Open(path, projectCollection,
                preserveFormatting: false);
        }

        public static ProjectRootElement Open(string path, ProjectCollection projectCollection, bool preserveFormatting)
        {
            ErrorUtilities.VerifyThrowArgumentLength(path, "path");
            ErrorUtilities.VerifyThrowArgumentNull(projectCollection, "projectCollection");

            path = FileUtilities.NormalizePath(path);

            return Open(path, projectCollection.ProjectRootElementCache, true /*Is explicitly loaded*/, preserveFormatting);
        }

        /// <summary>
        /// Returns the ProjectRootElement for the given path if it has been loaded, or null if it is not currently in memory.
        /// Uses the global project collection.
        /// </summary>
        /// <param name="path">The path of the ProjectRootElement, cannot be null.</param>
        /// <returns>The loaded ProjectRootElement, or null if it is not currently in memory.</returns>
        /// <remarks>
        /// It is possible for ProjectRootElements to be brought into memory and discarded due to memory pressure. Therefore
        /// this method returning false does not indicate that it has never been loaded, only that it is not currently in memory.
        /// </remarks>
        public static ProjectRootElement TryOpen(string path)
        {
            ErrorUtilities.VerifyThrowArgumentLength(path, "path");

            return TryOpen(path, ProjectCollection.GlobalProjectCollection);
        }

        /// <summary>
        /// Returns the ProjectRootElement for the given path if it has been loaded, or null if it is not currently in memory.
        /// Uses the specified project collection.
        /// </summary>
        /// <param name="path">The path of the ProjectRootElement, cannot be null.</param>
        /// <param name="projectCollection">The <see cref="ProjectCollection"/> to load the project into.</param>
        /// <returns>The loaded ProjectRootElement, or null if it is not currently in memory.</returns>
        /// <remarks>
        /// It is possible for ProjectRootElements to be brought into memory and discarded due to memory pressure. Therefore
        /// this method returning false does not indicate that it has never been loaded, only that it is not currently in memory.
        /// </remarks>
        public static ProjectRootElement TryOpen(string path, ProjectCollection projectCollection)
        {
            ErrorUtilities.VerifyThrowArgumentLength(path, "path");
            ErrorUtilities.VerifyThrowArgumentNull(projectCollection, "projectCollection");

            path = FileUtilities.NormalizePath(path);

            ProjectRootElement projectRootElement = projectCollection.ProjectRootElementCache.TryGet(path);

            return projectRootElement;
        }

        /// <summary>
        /// Convenience method that picks a location based on a heuristic:
        /// If import groups exist, inserts into the last one without a condition on it.
        /// Otherwise, creates an import at the end of the project.
        /// </summary>
        public ProjectImportElement AddImport(string project)
        {
            ErrorUtilities.VerifyThrowArgumentLength(project, "project");

            ProjectImportGroupElement importGroupToAddTo = null;

            foreach (ProjectImportGroupElement importGroup in ImportGroupsReversed)
            {
                if (importGroup.Condition.Length > 0)
                {
                    continue;
                }

                importGroupToAddTo = importGroup;
                break;
            }

            ProjectImportElement import;

            if (importGroupToAddTo != null)
            {
                import = importGroupToAddTo.AddImport(project);
            }
            else
            {
                import = CreateImportElement(project);
                AppendChild(import);
            }

            return import;
        }

        /// <summary>
        /// Convenience method that picks a location based on a heuristic:
        /// Creates an import group at the end of the project.
        /// </summary>
        public ProjectImportGroupElement AddImportGroup()
        {
            ProjectImportGroupElement importGroup = CreateImportGroupElement();
            AppendChild(importGroup);

            return importGroup;
        }

        /// <summary>
        /// Convenience method that picks a location based on a heuristic:
        /// Finds item group with no condition with at least one item of same type, or else adds a new item group;
        /// adds the item to that item group with items of the same type, ordered by include.
        /// </summary>
        /// <remarks>
        /// Per the previous implementation, it actually finds the last suitable item group, not the first.
        /// </remarks>
        public ProjectItemElement AddItem(string itemType, string include)
        {
            return AddItem(itemType, include, null);
        }

        /// <summary>
        /// Convenience method that picks a location based on a heuristic:
        /// Finds first item group with no condition with at least one item of same type, or else an empty item group; or else adds a new item group;
        /// adds the item to that item group with items of the same type, ordered by include.
        /// Does not attempt to check whether the item matches an existing wildcard expression; that is only possible
        /// in the evaluated world.
        /// </summary>
        /// <remarks>
        /// Per the previous implementation, it actually finds the last suitable item group, not the first.
        /// </remarks>
        public ProjectItemElement AddItem(string itemType, string include, IEnumerable<KeyValuePair<string, string>> metadata)
        {
            ErrorUtilities.VerifyThrowArgumentLength(itemType, "itemType");
            ErrorUtilities.VerifyThrowArgumentLength(include, "include");

            ProjectItemGroupElement itemGroupToAddTo = null;

            foreach (ProjectItemGroupElement itemGroup in ItemGroups)
            {
                if (itemGroup.Condition.Length > 0)
                {
                    continue;
                }

                if (itemGroupToAddTo == null && itemGroup.Count == 0)
                {
                    itemGroupToAddTo = itemGroup;
                }

                foreach (ProjectItemElement item in itemGroup.Items)
                {
                    if (MSBuildNameIgnoreCaseComparer.Default.Equals(itemType, item.ItemType))
                    {
                        itemGroupToAddTo = itemGroup;
                        break;
                    }
                }

                if (itemGroupToAddTo != null && itemGroupToAddTo.Count > 0)
                {
                    break;
                }
            }

            if (itemGroupToAddTo == null)
            {
                itemGroupToAddTo = AddItemGroup();
            }

            ProjectItemElement newItem = itemGroupToAddTo.AddItem(itemType, include, metadata);

            return newItem;
        }

        /// <summary>
        /// Convenience method that picks a location based on a heuristic:
        /// Adds an item group after the last existing item group, if any; otherwise
        /// adds an item group after the last existing property group, if any; otherwise
        /// adds a new item group at the end of the project.
        /// </summary>
        public ProjectItemGroupElement AddItemGroup()
        {
            ProjectElement reference = null;

            foreach (ProjectItemGroupElement itemGroup in ItemGroupsReversed)
            {
                reference = itemGroup;
                break;
            }

            if (reference == null)
            {
                foreach (ProjectPropertyGroupElement propertyGroup in PropertyGroupsReversed)
                {
                    reference = propertyGroup;
                    break;
                }
            }

            ProjectItemGroupElement newItemGroup = CreateItemGroupElement();

            if (reference == null)
            {
                AppendChild(newItemGroup);
            }
            else
            {
                InsertAfterChild(newItemGroup, reference);
            }

            return newItemGroup;
        }

        /// <summary>
        /// Convenience method that picks a location based on a heuristic:
        /// Finds first item definition group with no condition with at least one item definition of same item type, or else adds a new item definition group.
        /// </summary>
        public ProjectItemDefinitionElement AddItemDefinition(string itemType)
        {
            ErrorUtilities.VerifyThrowArgumentLength(itemType, "itemType");

            ProjectItemDefinitionGroupElement itemDefinitionGroupToAddTo = null;

            foreach (ProjectItemDefinitionGroupElement itemDefinitionGroup in ItemDefinitionGroups)
            {
                if (itemDefinitionGroup.Condition.Length > 0)
                {
                    continue;
                }

                foreach (ProjectItemDefinitionElement itemDefinition in itemDefinitionGroup.ItemDefinitions)
                {
                    if (MSBuildNameIgnoreCaseComparer.Default.Equals(itemType, itemDefinition.ItemType))
                    {
                        itemDefinitionGroupToAddTo = itemDefinitionGroup;
                        break;
                    }
                }

                if (itemDefinitionGroupToAddTo != null)
                {
                    break;
                }
            }

            if (itemDefinitionGroupToAddTo == null)
            {
                itemDefinitionGroupToAddTo = AddItemDefinitionGroup();
            }

            ProjectItemDefinitionElement newItemDefinition = CreateItemDefinitionElement(itemType);

            itemDefinitionGroupToAddTo.AppendChild(newItemDefinition);

            return newItemDefinition;
        }

        /// <summary>
        /// Convenience method that picks a location based on a heuristic:
        /// Adds an item definition group after the last existing item definition group, if any; otherwise
        /// adds an item definition group after the last existing property group, if any; otherwise
        /// adds a new item definition group at the end of the project.
        /// </summary>
        public ProjectItemDefinitionGroupElement AddItemDefinitionGroup()
        {
            ProjectElement reference = null;

            foreach (ProjectItemDefinitionGroupElement itemDefinitionGroup in ItemDefinitionGroupsReversed)
            {
                reference = itemDefinitionGroup;
                break;
            }

            if (reference == null)
            {
                foreach (ProjectPropertyGroupElement propertyGroup in PropertyGroupsReversed)
                {
                    reference = propertyGroup;
                    break;
                }
            }

            ProjectItemDefinitionGroupElement newItemDefinitionGroup = CreateItemDefinitionGroupElement();

            InsertAfterChild(newItemDefinitionGroup, reference);

            return newItemDefinitionGroup;
        }

        /// <summary>
        /// Convenience method that picks a location based on a heuristic:
        /// Adds a new property group after the last existing property group, if any; otherwise
        /// at the start of the project.
        /// </summary>
        public ProjectPropertyGroupElement AddPropertyGroup()
        {
            ProjectPropertyGroupElement reference = null;

            foreach (ProjectPropertyGroupElement propertyGroup in PropertyGroupsReversed)
            {
                reference = propertyGroup;
                break;
            }

            ProjectPropertyGroupElement newPropertyGroup = CreatePropertyGroupElement();

            InsertAfterChild(newPropertyGroup, reference);

            return newPropertyGroup;
        }

        /// <summary>
        /// Convenience method that picks a location based on a heuristic.
        /// Updates the last existing property with the specified name that has no condition on itself or its property group, if any.
        /// Otherwise, adds a new property in the first property group without a condition, creating a property group if necessary after
        /// the last existing property group, else at the start of the project.
        /// </summary>
        public ProjectPropertyElement AddProperty(string name, string value)
        {
            ProjectPropertyGroupElement matchingPropertyGroup = null;
            ProjectPropertyElement matchingProperty = null;

            foreach (ProjectPropertyGroupElement propertyGroup in PropertyGroups)
            {
                if (propertyGroup.Condition.Length > 0)
                {
                    continue;
                }

                if (matchingPropertyGroup == null)
                {
                    matchingPropertyGroup = propertyGroup;
                }

                foreach (ProjectPropertyElement property in propertyGroup.Properties)
                {
                    if (property.Condition.Length > 0)
                    {
                        continue;
                    }

                    if (MSBuildNameIgnoreCaseComparer.Default.Equals(property.Name, name))
                    {
                        matchingProperty = property;
                    }
                }
            }

            if (matchingProperty != null)
            {
                matchingProperty.Value = value;

                return matchingProperty;
            }

            if (matchingPropertyGroup == null)
            {
                matchingPropertyGroup = AddPropertyGroup();
            }

            ProjectPropertyElement newProperty = matchingPropertyGroup.AddProperty(name, value);

            return newProperty;
        }

        /// <summary>
        /// Convenience method that picks a location based on a heuristic:
        /// Creates a target at the end of the project.
        /// </summary>
        public ProjectTargetElement AddTarget(string name)
        {
            ProjectTargetElement target = CreateTargetElement(name);
            AppendChild(target);

            return target;
        }

        /// <summary>
        /// Convenience method that picks a location based on a heuristic:
        /// Creates a usingtask at the end of the project.
        /// Exactly one of assemblyName or assemblyFile must be null.
        /// </summary>
        public ProjectUsingTaskElement AddUsingTask(string name, string assemblyFile, string assemblyName)
        {
            ProjectUsingTaskElement usingTask = CreateUsingTaskElement(name, FileUtilities.FixFilePath(assemblyFile), assemblyName);
            AppendChild(usingTask);

            return usingTask;
        }

        /// <summary>
        /// Creates a choose.
        /// Caller must add it to the location of choice in the project.
        /// </summary>
        public ProjectChooseElement CreateChooseElement()
        {
            return ProjectChooseElement.CreateDisconnected(this);
        }

        /// <summary>
        /// Creates an import.
        /// Caller must add it to the location of choice in the project.
        /// </summary>
        public ProjectImportElement CreateImportElement(string project)
        {
            return ProjectImportElement.CreateDisconnected(project, this);
        }

        /// <summary>
        /// Creates an item node.
        /// Caller must add it to the location of choice in the project.
        /// </summary>
        public ProjectItemElement CreateItemElement(string itemType)
        {
            return ProjectItemElement.CreateDisconnected(itemType, this);
        }

        /// <summary>
        /// Creates an item node with an include.
        /// Caller must add it to the location of choice in the project.
        /// </summary>
        public ProjectItemElement CreateItemElement(string itemType, string include)
        {
            ProjectItemElement item = ProjectItemElement.CreateDisconnected(itemType, this);

            item.Include = include;

            return item;
        }

        /// <summary>
        /// Creates an item definition.
        /// Caller must add it to the location of choice in the project.
        /// </summary>
        public ProjectItemDefinitionElement CreateItemDefinitionElement(string itemType)
        {
            return ProjectItemDefinitionElement.CreateDisconnected(itemType, this);
        }

        /// <summary>
        /// Creates an item definition group.
        /// Caller must add it to the location of choice in the project.
        /// </summary>
        public ProjectItemDefinitionGroupElement CreateItemDefinitionGroupElement()
        {
            return ProjectItemDefinitionGroupElement.CreateDisconnected(this);
        }

        /// <summary>
        /// Creates an item group.
        /// Caller must add it to the location of choice in the project.
        /// </summary>
        public ProjectItemGroupElement CreateItemGroupElement()
        {
            return ProjectItemGroupElement.CreateDisconnected(this);
        }

        /// <summary>
        /// Creates an import group. 
        /// Caller must add it to the location of choice in the project.
        /// </summary>
        public ProjectImportGroupElement CreateImportGroupElement()
        {
            return ProjectImportGroupElement.CreateDisconnected(this);
        }

        /// <summary>
        /// Creates a metadata node.
        /// Caller must add it to the location of choice in the project.
        /// </summary>
        public ProjectMetadataElement CreateMetadataElement(string name)
        {
            return ProjectMetadataElement.CreateDisconnected(name, this);
        }

        /// <summary>
        /// Creates a metadata node.
        /// Caller must add it to the location of choice in the project.
        /// </summary>
        public ProjectMetadataElement CreateMetadataElement(string name, string unevaluatedValue)
        {
            ProjectMetadataElement metadatum = ProjectMetadataElement.CreateDisconnected(name, this);

            metadatum.Value = unevaluatedValue;

            return metadatum;
        }

        /// <summary>
        /// Creates an on error node.
        /// Caller must add it to the location of choice in the project.
        /// </summary>
        public ProjectOnErrorElement CreateOnErrorElement(string executeTargets)
        {
            return ProjectOnErrorElement.CreateDisconnected(executeTargets, this);
        }

        /// <summary>
        /// Creates an otherwise node.
        /// Caller must add it to the location of choice in the project.
        /// </summary>
        public ProjectOtherwiseElement CreateOtherwiseElement()
        {
            return ProjectOtherwiseElement.CreateDisconnected(this);
        }

        /// <summary>
        /// Creates an output node.
        /// Exactly one of itemType and propertyName must be specified.
        /// Caller must add it to the location of choice in the project.
        /// </summary>
        public ProjectOutputElement CreateOutputElement(string taskParameter, string itemType, string propertyName)
        {
            return ProjectOutputElement.CreateDisconnected(taskParameter, itemType, propertyName, this);
        }

        /// <summary>
        /// Creates a project extensions node.
        /// Caller must add it to the location of choice in the project.
        /// </summary>
        public ProjectExtensionsElement CreateProjectExtensionsElement()
        {
            return ProjectExtensionsElement.CreateDisconnected(this);
        }

        /// <summary>
        /// Creates a property group.
        /// Caller must add it to the location of choice in the project.
        /// </summary>
        public ProjectPropertyGroupElement CreatePropertyGroupElement()
        {
            return ProjectPropertyGroupElement.CreateDisconnected(this);
        }

        /// <summary>
        /// Creates a property.
        /// Caller must add it to the location of choice in the project.
        /// </summary>
        public ProjectPropertyElement CreatePropertyElement(string name)
        {
            return ProjectPropertyElement.CreateDisconnected(name, this);
        }

        /// <summary>
        /// Creates a target.
        /// Caller must add it to the location of choice in this project.
        /// </summary>
        public ProjectTargetElement CreateTargetElement(string name)
        {
            return ProjectTargetElement.CreateDisconnected(name, this);
        }

        /// <summary>
        /// Creates a task.
        /// Caller must add it to the location of choice in this project.
        /// </summary>
        public ProjectTaskElement CreateTaskElement(string name)
        {
            return ProjectTaskElement.CreateDisconnected(name, this);
        }

        /// <summary>
        /// Creates a using task.
        /// Caller must add it to the location of choice in the project.
        /// Exactly one of assembly file and assembly name must be provided.
        /// </summary>
        public ProjectUsingTaskElement CreateUsingTaskElement(string taskName, string assemblyFile, string assemblyName)
        {
            return CreateUsingTaskElement(taskName, assemblyFile, assemblyName, null, null);
        }

        /// <summary>
        /// Creates a using task.
        /// Caller must add it to the location of choice in the project.
        /// Exactly one of assembly file and assembly name must be provided.
        /// Also allows providing optional runtime and architecture specifiers.  Null is OK. 
        /// </summary>
        public ProjectUsingTaskElement CreateUsingTaskElement(string taskName, string assemblyFile, string assemblyName, string runtime, string architecture)
        {
            return ProjectUsingTaskElement.CreateDisconnected(taskName, assemblyFile, assemblyName, runtime, architecture, this);
        }

        /// <summary>
        /// Creates a ParameterGroup for use in a using task.
        /// Caller must add it to the location of choice in the project under a using task.
        /// </summary>
        public UsingTaskParameterGroupElement CreateUsingTaskParameterGroupElement()
        {
            return UsingTaskParameterGroupElement.CreateDisconnected(this);
        }

        /// <summary>
        /// Creates a Parameter for use in a using ParameterGroup.
        /// Caller must add it to the location of choice in the project under a using task.
        /// </summary>
        public ProjectUsingTaskParameterElement CreateUsingTaskParameterElement(string name, string output, string required, string parameterType)
        {
            return ProjectUsingTaskParameterElement.CreateDisconnected(name, output, required, parameterType, this);
        }

        /// <summary>
        /// Creates a Task element for use in a using task.
        /// Caller must add it to the location of choice in the project under a using task.
        /// </summary>
        public ProjectUsingTaskBodyElement CreateUsingTaskBodyElement(string evaluate, string body)
        {
            return ProjectUsingTaskBodyElement.CreateDisconnected(evaluate, body, this);
        }

        /// <summary>
        /// Creates a when.
        /// Caller must add it to the location of choice in this project.
        /// </summary>
        public ProjectWhenElement CreateWhenElement(string condition)
        {
            return ProjectWhenElement.CreateDisconnected(condition, this);
        }

        /// <summary>
        /// Save the project to the file system, if dirty.
        /// Uses the Encoding returned by the Encoding property.
        /// Creates any necessary directories.
        /// May throw IO-related exceptions.
        /// Clears the dirty flag.
        /// </summary>
        public void Save()
        {
            Save(Encoding);
        }

        /// <summary>
        /// Save the project to the file system, if dirty.
        /// Creates any necessary directories.
        /// May throw IO-related exceptions.
        /// Clears the dirty flag.
        /// </summary>
        public void Save(Encoding saveEncoding)
        {
            ErrorUtilities.VerifyThrowInvalidOperation(_projectFileLocation != null, "OM_MustSetFileNameBeforeSave");

#if MSBUILDENABLEVSPROFILING 
            try
            {
                string beginProjectSave = String.Format(CultureInfo.CurrentCulture, "Save Project {0} To File - Begin", projectFileLocation.File);
                DataCollection.CommentMarkProfile(8810, beginProjectSave);
#endif

            Directory.CreateDirectory(DirectoryPath);
#if (!STANDALONEBUILD)
            using (new CodeMarkerStartEnd(CodeMarkerEvent.perfMSBuildProjectSaveToFileBegin, CodeMarkerEvent.perfMSBuildProjectSaveToFileEnd))
#endif
            {
                if (HasUnsavedChanges || saveEncoding != Encoding)
                {
                    using (ProjectWriter projectWriter = new ProjectWriter(_projectFileLocation.File, saveEncoding))
                    {
                        projectWriter.Initialize(XmlDocument);
                        XmlDocument.Save(projectWriter);
                    }

                    _encoding = saveEncoding;

                    FileInfo fileInfo = FileUtilities.GetFileInfoNoThrow(_projectFileLocation.File);

                    // If the file was deleted by a race with someone else immediately after it was written above
                    // then we obviously can't read the write time. In this obscure case, we'll retain the 
                    // older last write time, which at worst would cause the next load to unnecessarily 
                    // come from disk.
                    if (fileInfo != null)
                    {
                        _lastWriteTimeWhenRead = fileInfo.LastWriteTime;
                    }

                    _versionOnDisk = Version;
                }
            }
#if MSBUILDENABLEVSPROFILING 
            }
            finally
            {
                string endProjectSave = String.Format(CultureInfo.CurrentCulture, "Save Project {0} To File - End", projectFileLocation.File);
                DataCollection.CommentMarkProfile(8811, endProjectSave);
            }
#endif
        }

        /// <summary>
        /// Save the project to the file system, if dirty or the path is different.
        /// Creates any necessary directories.
        /// May throw IO related exceptions.
        /// Clears the Dirty flag.
        /// </summary>
        public void Save(string path)
        {
            Save(path, Encoding);
        }

        /// <summary>
        /// Save the project to the file system, if dirty or the path is different.
        /// Creates any necessary directories.
        /// May throw IO related exceptions.
        /// Clears the Dirty flag.
        /// </summary>
        public void Save(string path, Encoding encoding)
        {
            FullPath = path;

            Save(encoding);
        }

        /// <summary>
        /// Save the project to the provided TextWriter, whether or not it is dirty.
        /// Uses the encoding of the TextWriter.
        /// Clears the Dirty flag.
        /// </summary>
        public void Save(TextWriter writer)
        {
            using (ProjectWriter projectWriter = new ProjectWriter(writer))
            {
                projectWriter.Initialize(XmlDocument);
                XmlDocument.Save(projectWriter);
            }

            _versionOnDisk = Version;
        }

        /// <summary>
        /// Returns a clone of this project.
        /// </summary>
        /// <returns>The cloned element.</returns>
        public ProjectRootElement DeepClone()
        {
            return (ProjectRootElement)this.DeepClone(this, null);
        }

        /// <summary>
        /// Initialize an in-memory, empty ProjectRootElement instance that can be saved later.
        /// Uses the specified project root element cache.
        /// </summary>
        internal static ProjectRootElement Create(ProjectRootElementCache projectRootElementCache)
        {
            return new ProjectRootElement(projectRootElementCache, Project.DefaultNewProjectTemplateOptions);
        }

        internal static ProjectRootElement Create(ProjectRootElementCache projectRootElementCache, NewProjectFileOptions projectFileOptions)
        {
            return new ProjectRootElement(projectRootElementCache, projectFileOptions);
        }

        /// <summary>
        /// Initialize a ProjectRootElement instance by loading from the specified file path.
        /// Assumes path is already normalized.
        /// Uses the specified project root element cache.
        /// May throw InvalidProjectFileException.
        /// </summary>
        internal static ProjectRootElement Open(string path, ProjectRootElementCache projectRootElementCache, bool isExplicitlyLoaded,
            bool preserveFormatting)
        {
            ErrorUtilities.VerifyThrowInternalRooted(path);

            ProjectRootElement projectRootElement = projectRootElementCache.Get(path,
                preserveFormatting ? s_openLoaderPreserveFormattingDelegate : s_openLoaderDelegate,
                isExplicitlyLoaded, preserveFormatting);

            return projectRootElement;
        }

        /// <summary>
        /// Initialize a ProjectRootElement instance from an existing document.
        /// Uses the global project collection.
        /// May throw InvalidProjectFileException.
        /// </summary>
        /// <remarks>
        /// This is ultimately for unit testing.
        /// Do not make public: we do not wish to expose particular XML API's.
        /// </remarks>
        internal static ProjectRootElement Open(XmlDocumentWithLocation document)
        {
            ErrorUtilities.VerifyThrow(document.FullPath == null, "Only virtual documents supported");

            return new ProjectRootElement(document, ProjectCollection.GlobalProjectCollection.ProjectRootElementCache);
        }

        /// <summary>
        /// Gets a ProjectRootElement representing an MSBuild file.
        /// Path provided must be a canonicalized full path.
        /// May throw InvalidProjectFileException or an IO-related exception.
        /// </summary>
        internal static ProjectRootElement OpenProjectOrSolution(string fullPath, IDictionary<string, string> globalProperties, string toolsVersion, ILoggingService loggingService, ProjectRootElementCache projectRootElementCache, BuildEventContext buildEventContext, bool isExplicitlyLoaded)
        {
            ErrorUtilities.VerifyThrowInternalRooted(fullPath);

            ProjectRootElement projectRootElement = projectRootElementCache.Get(
                fullPath,
                (path, cache) => CreateProjectFromPath(path, globalProperties, toolsVersion, loggingService, cache, buildEventContext,
                                    preserveFormatting: false),
                isExplicitlyLoaded,
                preserveFormatting: false);

            return projectRootElement;
        }

        /// <summary>
        /// Creates a XmlElement with the specified name in the document
        /// containing this project.
        /// </summary>
        internal XmlElementWithLocation CreateElement(string name)
        {
            return (XmlElementWithLocation)XmlDocument.CreateElement(name, XmlNamespace);
        }

        /// <summary>
        /// Overridden to verify that the potential parent and siblings
        /// are acceptable. Throws InvalidOperationException if they are not.
        /// </summary>
        internal override void VerifyThrowInvalidOperationAcceptableLocation(ProjectElementContainer parent, ProjectElement previousSibling, ProjectElement nextSibling)
        {
            ErrorUtilities.ThrowInvalidOperation("OM_CannotAcceptParent");
        }

        /// <summary>
        /// Marks this project as dirty.
        /// Typically called by child elements to indicate that they themselves have become dirty.
        /// Accepts a reason for debugging purposes only, and optional reason parameter.
        /// </summary>
        /// <remarks>
        /// This is sealed because it is virtual and called in a constructor; by sealing it we
        /// satisfy FXCop that nobody will override it to do something that would rely on
        /// unconstructed state.
        /// Should be protected+internal.
        /// </remarks>
        internal sealed override void MarkDirty(string reason, string param)
        {
            IncrementVersion();

            _dirtyReason = reason;
            _dirtyParameter = param;

            _timeLastChangedUtc = DateTime.UtcNow;

            var changedEventArgs = new ProjectXmlChangedEventArgs(this, reason, param);
            var projectXmlChanged = OnProjectXmlChanged;
            if (projectXmlChanged != null)
            {
                projectXmlChanged(this, changedEventArgs);
            }

            // Only bubble this event up if the cache knows about this PRE.
            if (this.IsMemberOfProjectCollection)
            {
                _projectRootElementCache.OnProjectRootElementDirtied(this, changedEventArgs);
            }
        }

        /// <summary>
        /// Bubbles a Project dirty notification up to the ProjectRootElementCache and ultimately to the ProjectCollection.
        /// </summary>
        /// <param name="project">The dirtied project.</param>
        internal void MarkProjectDirty(Project project)
        {
            ErrorUtilities.VerifyThrowArgumentNull(project, "project");

            // Only bubble this event up if the cache knows about this PRE, which is equivalent to
            // whether this PRE has a path.
            if (_projectFileLocation != null)
            {
                _projectRootElementCache.OnProjectDirtied(project, new ProjectChangedEventArgs(project));
            }
        }

        /// <summary>
        /// Sets the <see cref="IsExplicitlyLoaded"/> property to <c>true</c> to indicate that this PRE
        /// should not be removed from the cache until it is explicitly unloaded by some MSBuild client.
        /// </summary>
        internal void MarkAsExplicitlyLoaded()
        {
            IsExplicitlyLoaded = true;
        }

        /// <summary>
        /// Returns a new instance of ProjectRootElement that is affiliated with the same ProjectRootElementCache.
        /// </summary>
        /// <param name="owner">The factory to use for creating the new instance.</param>
        protected override ProjectElement CreateNewInstance(ProjectRootElement owner)
        {
            return ProjectRootElement.Create(owner._projectRootElementCache);
        }

        /// <summary>
        /// Creates a new ProjectRootElement for a specific PRE cache
        /// </summary>
        /// <param name="path">The path to the file to load.</param>
        /// <param name="projectRootElementCache">The cache to load the PRE into.</param>
        private static ProjectRootElement OpenLoader(string path, ProjectRootElementCache projectRootElementCache)
        {
            return OpenLoader(path, projectRootElementCache,
                preserveFormatting: false);
        }

        private static ProjectRootElement OpenLoaderPreserveFormatting(string path, ProjectRootElementCache projectRootElementCache)
        {
            return OpenLoader(path, projectRootElementCache,
                preserveFormatting: true);
        }

        private static ProjectRootElement OpenLoader(string path, ProjectRootElementCache projectRootElementCache, bool preserveFormatting)
        {
            return new ProjectRootElement(
                path,
                projectRootElementCache,
                new BuildEventContext(0, BuildEventContext.InvalidNodeId, BuildEventContext.InvalidProjectContextId, BuildEventContext.InvalidTaskId),
                preserveFormatting);
        }

        /// <summary>
        /// Creates a ProjectRootElement representing a file, where the file may be a .sln instead of
        /// an MSBuild format file.
        /// Assumes path is already normalized.
        /// If the file is in MSBuild format, may throw InvalidProjectFileException.
        /// If the file is a solution, will throw an IO-related exception if the file cannot be read.
        /// </summary>
        private static ProjectRootElement CreateProjectFromPath
            (
                string projectFile,
                IDictionary<string, string> globalProperties,
                string toolsVersion,
                ILoggingService loggingService,
                ProjectRootElementCache projectRootElementCache,
                BuildEventContext buildEventContext,
                bool preserveFormatting
            )
        {
            ErrorUtilities.VerifyThrowInternalRooted(projectFile);

            try
            {
                if (FileUtilities.IsVCProjFilename(projectFile))
                {
                    ProjectFileErrorUtilities.ThrowInvalidProjectFile(new BuildEventFileInfo(projectFile), "ProjectUpgradeNeededToVcxProj", projectFile);
                }

                // OK it's a regular project file, load it normally.
                return new ProjectRootElement(projectFile, projectRootElementCache, buildEventContext, preserveFormatting);
            }
            catch (InvalidProjectFileException)
            {
                throw;
            }
            catch (Exception ex) when (ExceptionHandling.IsIoRelatedException(ex))
            {
                ProjectFileErrorUtilities.ThrowInvalidProjectFile(new BuildEventFileInfo(projectFile), ex, "InvalidProjectFile", ex.Message);
                throw; // Without this there's a spurious CS0161 because csc 1.2.0.60317 can't see that the above is an unconditional throw.
            }
        }

        /// <summary>
        /// Constructor helper to load an XmlDocumentWithLocation from a path.
        /// Assumes path is already normalized.
        /// May throw InvalidProjectFileException.
        /// Never returns null.
        /// Does NOT add to the ProjectRootElementCache. Caller should add after verifying subsequent MSBuild parsing succeeds.
        /// </summary>
        /// <param name="fullPath">The full path to the document to load.</param>
        private XmlDocumentWithLocation LoadDocument(string fullPath, bool preserveFormatting)
        {
            ErrorUtilities.VerifyThrowInternalRooted(fullPath);

            XmlDocumentWithLocation document = new XmlDocumentWithLocation();
            document.PreserveWhitespace = preserveFormatting;
#if (!STANDALONEBUILD)
            using (new CodeMarkerStartEnd(CodeMarkerEvent.perfMSBuildProjectLoadFromFileBegin, CodeMarkerEvent.perfMSBuildProjectLoadFromFileEnd))
#endif
            {
                try
                {
#if MSBUILDENABLEVSPROFILING
                    string beginProjectLoad = String.Format(CultureInfo.CurrentCulture, "Load Project {0} From File - Start", fullPath);
                    DataCollection.CommentMarkProfile(8806, beginProjectLoad);
#endif
<<<<<<< HEAD
#if FEATURE_XMLTEXTREADER
                    XmlReaderSettings dtdSettings = new XmlReaderSettings();
                    dtdSettings.DtdProcessing = DtdProcessing.Ignore;

                    using (var stream = new StreamReader(fullPath, true))
                    using (XmlReader xtr = XmlReader.Create(stream, dtdSettings))
=======

                    XmlReaderSettings dtdSettings = new XmlReaderSettings();
                    dtdSettings.DtdProcessing = DtdProcessing.Ignore;

                    using (var stream = new FileStream(fullPath, FileMode.Open, FileAccess.Read, FileShare.Read))
                    using (var stream2 = new StreamReader(stream, Encoding.UTF8, true))
                    using (XmlReader xtr = XmlReader.Create(stream2, dtdSettings))
>>>>>>> 14938528
                    {
                        // Start the reader so it has an idea of what the encoding is.
                        xtr.Read();
                        var encoding = xtr.GetAttribute("encoding");
<<<<<<< HEAD
                        _encoding = !string.IsNullOrEmpty(encoding) ? Encoding.GetEncoding(encoding) : stream.CurrentEncoding;
=======
                        _encoding = !string.IsNullOrEmpty(encoding) ? Encoding.GetEncoding(encoding) : stream2.CurrentEncoding;
>>>>>>> 14938528
                        document.Load(xtr);
                    }

                    document.FullPath = fullPath;
                    _projectFileLocation = ElementLocation.Create(fullPath);
                    _directory = Path.GetDirectoryName(fullPath);

                    if (XmlDocument != null)
                    {
                        XmlDocument.FullPath = fullPath;
                    }

                    _lastWriteTimeWhenRead = FileUtilities.GetFileInfoNoThrow(fullPath).LastWriteTime;
                }
                catch (Exception ex)
                {
                    if (ExceptionHandling.NotExpectedIoOrXmlException(ex))
                    {
                        throw;
                    }

                    XmlException xmlException = ex as XmlException;

                    BuildEventFileInfo fileInfo;

                    if (xmlException != null)
                    {
                        fileInfo = new BuildEventFileInfo(xmlException);
                    }
                    else
                    {
                        fileInfo = new BuildEventFileInfo(fullPath);
                    }

                    ProjectFileErrorUtilities.ThrowInvalidProjectFile(fileInfo, ex, "InvalidProjectFile", ex.Message);
                }
#if MSBUILDENABLEVSPROFILING 
                finally
                {
                    string endProjectLoad = String.Format(CultureInfo.CurrentCulture, "Load Project {0} From File - End", fullPath);
                    DataCollection.CommentMarkProfile(8807, endProjectLoad);
                }
#endif
            }

            return document;
        }

        /// <summary>
        /// Constructor helper to load an XmlDocumentWithLocation from an XmlReader.
        /// May throw InvalidProjectFileException.
        /// Never returns null.
        /// </summary>
        private XmlDocumentWithLocation LoadDocument(XmlReader reader, bool preserveFormatting)
        {
            XmlDocumentWithLocation document = new XmlDocumentWithLocation();
            document.PreserveWhitespace = preserveFormatting;

            try
            {
                document.Load(reader);
            }
            catch (XmlException ex)
            {
                BuildEventFileInfo fileInfo = new BuildEventFileInfo(ex);

                ProjectFileErrorUtilities.ThrowInvalidProjectFile(fileInfo, "InvalidProjectFile", ex.Message);
            }

            return document;
        }

        /// <summary>
        /// Boost the appdomain-unique version counter for this object.
        /// This is done when it is modified, and also when it is loaded.
        /// </summary>
        private void IncrementVersion()
        {
            _version = Interlocked.Increment(ref s_globalVersionCounter);
        }
    }
}<|MERGE_RESOLUTION|>--- conflicted
+++ resolved
@@ -2022,14 +2022,6 @@
                     string beginProjectLoad = String.Format(CultureInfo.CurrentCulture, "Load Project {0} From File - Start", fullPath);
                     DataCollection.CommentMarkProfile(8806, beginProjectLoad);
 #endif
-<<<<<<< HEAD
-#if FEATURE_XMLTEXTREADER
-                    XmlReaderSettings dtdSettings = new XmlReaderSettings();
-                    dtdSettings.DtdProcessing = DtdProcessing.Ignore;
-
-                    using (var stream = new StreamReader(fullPath, true))
-                    using (XmlReader xtr = XmlReader.Create(stream, dtdSettings))
-=======
 
                     XmlReaderSettings dtdSettings = new XmlReaderSettings();
                     dtdSettings.DtdProcessing = DtdProcessing.Ignore;
@@ -2037,16 +2029,11 @@
                     using (var stream = new FileStream(fullPath, FileMode.Open, FileAccess.Read, FileShare.Read))
                     using (var stream2 = new StreamReader(stream, Encoding.UTF8, true))
                     using (XmlReader xtr = XmlReader.Create(stream2, dtdSettings))
->>>>>>> 14938528
                     {
                         // Start the reader so it has an idea of what the encoding is.
                         xtr.Read();
                         var encoding = xtr.GetAttribute("encoding");
-<<<<<<< HEAD
-                        _encoding = !string.IsNullOrEmpty(encoding) ? Encoding.GetEncoding(encoding) : stream.CurrentEncoding;
-=======
                         _encoding = !string.IsNullOrEmpty(encoding) ? Encoding.GetEncoding(encoding) : stream2.CurrentEncoding;
->>>>>>> 14938528
                         document.Load(xtr);
                     }
 
