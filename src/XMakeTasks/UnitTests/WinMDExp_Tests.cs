﻿// Copyright (c) Microsoft. All rights reserved.
// Licensed under the MIT license. See LICENSE file in the project root for full license information.

<<<<<<< HEAD
using NUnit.Framework;

using Microsoft.Build.Tasks;
using Microsoft.Build.Utilities;

namespace Microsoft.Build.UnitTests
{
    [TestFixture]
=======
using System;
using System.IO;
using System.Reflection;
using System.Collections;
using Microsoft.Build.Framework;
using Microsoft.Build.Tasks;
using Microsoft.Build.Utilities;
using System.Text.RegularExpressions;
using System.Globalization;
using Xunit;

namespace Microsoft.Build.UnitTests
{
>>>>>>> 3f8a403e
    sealed public class WinMDExpTests
    {
        /// <summary>
        /// Tests the "References" parameter on the winmdexp task, and confirms that it sets
        /// the /reference switch on the command-line correctly.  
        /// </summary>
<<<<<<< HEAD
        [Test]
=======
        [Fact]
>>>>>>> 3f8a403e
        public void References()
        {
            WinMDExp t = new WinMDExp();
            t.WinMDModule = "Foo.dll";

            TaskItem mscorlibReference = new TaskItem("mscorlib.dll");
            TaskItem windowsFoundationReference = new TaskItem("Windows.Foundation.winmd");

            t.References = new TaskItem[] { mscorlibReference, windowsFoundationReference };
            CommandLine.ValidateHasParameter(
                t,
                CommandLineBuilder.FixCommandLineSwitch("/reference:mscorlib.dll"),
                false);
            CommandLine.ValidateHasParameter(
                t,
                CommandLineBuilder.FixCommandLineSwitch("/reference:Windows.Foundation.winmd"),
                false);
        }

<<<<<<< HEAD
        [Test]
=======
        [Fact]
>>>>>>> 3f8a403e
        public void TestNoWarnSwitchWithWarnings()
        {
            WinMDExp t = new WinMDExp();
            t.WinMDModule = "Foo.dll";
            t.DisabledWarnings = "41999,42016";
            CommandLine.ValidateHasParameter(t, CommandLineBuilder.FixCommandLineSwitch("/nowarn:41999,42016"), false);
        }


        // Tests the "GenerateDocumentation" and "DocumentationFile" parameters on the Vbc task,
        // and confirms that it sets the /doc switch on the command-line correctly.
<<<<<<< HEAD
        [Test]
=======
        [Fact]
>>>>>>> 3f8a403e
        public void DocumentationFile()
        {
            WinMDExp t = new WinMDExp();

            t.WinMDModule = "Foo.dll";
            t.OutputDocumentationFile = "output.xml";
            t.InputDocumentationFile = "input.xml";

            CommandLine.ValidateHasParameter(t, CommandLineBuilder.FixCommandLineSwitch("/d:output.xml"), false);
            CommandLine.ValidateHasParameter(t, CommandLineBuilder.FixCommandLineSwitch("/md:input.xml"), false);
        }

<<<<<<< HEAD
        [Test]
=======
        [Fact]
>>>>>>> 3f8a403e
        public void PDBFileTesting()
        {
            WinMDExp t = new WinMDExp();
            t.WinMDModule = "Foo.dll";
            t.OutputWindowsMetadataFile = "Foo.dll";
            t.OutputPDBFile = "output.pdb";
            t.InputPDBFile = "input.pdb";

            CommandLine.ValidateHasParameter(t, CommandLineBuilder.FixCommandLineSwitch("/pdb:output.pdb"), false);
            CommandLine.ValidateHasParameter(t, CommandLineBuilder.FixCommandLineSwitch("/mp:input.pdb"), false);
        }

<<<<<<< HEAD
        [Test]
=======
        [Fact]
>>>>>>> 3f8a403e
        public void WinMDModule()
        {
            WinMDExp t = new WinMDExp();

            t.WinMDModule = "Foo.dll";
            CommandLine.ValidateContains(t, "Foo.dll", false);
        }

<<<<<<< HEAD
        [Test]
=======
        [Fact]
>>>>>>> 3f8a403e
        public void UsesrDefinedOutputFile()
        {
            WinMDExp t = new WinMDExp();
            t.WinMDModule = "Foo.dll";
            t.OutputWindowsMetadataFile = "Bob.winmd";
            CommandLine.ValidateHasParameter(t, CommandLineBuilder.FixCommandLineSwitch("/out:Bob.winmd"), false);
        }

<<<<<<< HEAD
        [Test]
=======
        [Fact]
>>>>>>> 3f8a403e
        public void NoOutputFileDefined()
        {
            WinMDExp t = new WinMDExp();

            t.WinMDModule = "Foo.dll";
            t.OutputWindowsMetadataFile = "Foo.winmd";
            CommandLine.ValidateHasParameter(t, CommandLineBuilder.FixCommandLineSwitch("/out:Foo.winmd"), false);
        }
    }
}




<|MERGE_RESOLUTION|>--- conflicted
+++ resolved
@@ -1,16 +1,6 @@
-﻿// Copyright (c) Microsoft. All rights reserved.
+// Copyright (c) Microsoft. All rights reserved.
 // Licensed under the MIT license. See LICENSE file in the project root for full license information.
 
-<<<<<<< HEAD
-using NUnit.Framework;
-
-using Microsoft.Build.Tasks;
-using Microsoft.Build.Utilities;
-
-namespace Microsoft.Build.UnitTests
-{
-    [TestFixture]
-=======
 using System;
 using System.IO;
 using System.Reflection;
@@ -24,18 +14,13 @@
 
 namespace Microsoft.Build.UnitTests
 {
->>>>>>> 3f8a403e
     sealed public class WinMDExpTests
     {
         /// <summary>
         /// Tests the "References" parameter on the winmdexp task, and confirms that it sets
         /// the /reference switch on the command-line correctly.  
         /// </summary>
-<<<<<<< HEAD
-        [Test]
-=======
         [Fact]
->>>>>>> 3f8a403e
         public void References()
         {
             WinMDExp t = new WinMDExp();
@@ -55,11 +40,7 @@
                 false);
         }
 
-<<<<<<< HEAD
-        [Test]
-=======
         [Fact]
->>>>>>> 3f8a403e
         public void TestNoWarnSwitchWithWarnings()
         {
             WinMDExp t = new WinMDExp();
@@ -71,11 +52,7 @@
 
         // Tests the "GenerateDocumentation" and "DocumentationFile" parameters on the Vbc task,
         // and confirms that it sets the /doc switch on the command-line correctly.
-<<<<<<< HEAD
-        [Test]
-=======
         [Fact]
->>>>>>> 3f8a403e
         public void DocumentationFile()
         {
             WinMDExp t = new WinMDExp();
@@ -88,11 +65,7 @@
             CommandLine.ValidateHasParameter(t, CommandLineBuilder.FixCommandLineSwitch("/md:input.xml"), false);
         }
 
-<<<<<<< HEAD
-        [Test]
-=======
         [Fact]
->>>>>>> 3f8a403e
         public void PDBFileTesting()
         {
             WinMDExp t = new WinMDExp();
@@ -105,11 +78,7 @@
             CommandLine.ValidateHasParameter(t, CommandLineBuilder.FixCommandLineSwitch("/mp:input.pdb"), false);
         }
 
-<<<<<<< HEAD
-        [Test]
-=======
         [Fact]
->>>>>>> 3f8a403e
         public void WinMDModule()
         {
             WinMDExp t = new WinMDExp();
@@ -118,11 +87,7 @@
             CommandLine.ValidateContains(t, "Foo.dll", false);
         }
 
-<<<<<<< HEAD
-        [Test]
-=======
         [Fact]
->>>>>>> 3f8a403e
         public void UsesrDefinedOutputFile()
         {
             WinMDExp t = new WinMDExp();
@@ -131,11 +96,7 @@
             CommandLine.ValidateHasParameter(t, CommandLineBuilder.FixCommandLineSwitch("/out:Bob.winmd"), false);
         }
 
-<<<<<<< HEAD
-        [Test]
-=======
         [Fact]
->>>>>>> 3f8a403e
         public void NoOutputFileDefined()
         {
             WinMDExp t = new WinMDExp();
