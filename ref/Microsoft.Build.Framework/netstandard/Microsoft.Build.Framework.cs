--- conflicted
+++ resolved
@@ -216,12 +216,9 @@
     }
     public partial interface IBuildEngine8 : Microsoft.Build.Framework.IBuildEngine, Microsoft.Build.Framework.IBuildEngine2, Microsoft.Build.Framework.IBuildEngine3, Microsoft.Build.Framework.IBuildEngine4, Microsoft.Build.Framework.IBuildEngine5, Microsoft.Build.Framework.IBuildEngine6, Microsoft.Build.Framework.IBuildEngine7
     {
-<<<<<<< HEAD
         void ReleaseCores(int coresToRelease);
-        System.Nullable<int> RequestCores(int requestedCores);
-=======
+        int RequestCores(int requestedCores);
         bool ShouldTreatWarningAsError(string warningCode);
->>>>>>> 97463e3c
     }
     public partial interface ICancelableTask : Microsoft.Build.Framework.ITask
     {
